/* eslint-disable */
import * as types from './graphql';
import { TypedDocumentNode as DocumentNode } from '@graphql-typed-document-node/core';

/**
 * Map of all GraphQL operations in the project.
 *
 * This map has several performance disadvantages:
 * 1. It is not tree-shakeable, so it will include all operations in the project.
 * 2. It is not minifiable, so the string of a GraphQL query will be multiple times inside the bundle.
 * 3. It does not support dead code elimination, so it will add unused operations.
 *
 * Therefore it is highly recommended to use the babel or swc plugin for production.
 */
const documents = {
<<<<<<< HEAD
    "\n  query CurrentViewerQuery {\n    viewer {\n      __typename\n      ... on User {\n        id\n      }\n\n      ... on Anonymous {\n        id\n      }\n    }\n  }\n": types.CurrentViewerQueryDocument,
    "\n  query CurrentViewerSessionQuery {\n    viewerSession {\n      __typename\n      ... on BrowserSession {\n        id\n      }\n\n      ... on Anonymous {\n        id\n      }\n    }\n  }\n": types.CurrentViewerSessionQueryDocument,
    "\n  fragment BrowserSession_session on BrowserSession {\n    id\n    createdAt\n    finishedAt\n    userAgent\n    lastActiveIp\n    lastActiveAt\n    lastAuthentication {\n      id\n      createdAt\n    }\n  }\n": types.BrowserSession_SessionFragmentDoc,
    "\n  mutation EndBrowserSession($id: ID!) {\n    endBrowserSession(input: { browserSessionId: $id }) {\n      status\n      browserSession {\n        id\n        ...BrowserSession_session\n      }\n    }\n  }\n": types.EndBrowserSessionDocument,
    "\n  query BrowserSessionList(\n    $userId: ID!\n    $state: SessionState\n    $first: Int\n    $after: String\n    $last: Int\n    $before: String\n  ) {\n    user(id: $userId) {\n      id\n      browserSessions(\n        first: $first\n        after: $after\n        last: $last\n        before: $before\n        state: $state\n      ) {\n        totalCount\n\n        edges {\n          cursor\n          node {\n            id\n            ...BrowserSession_session\n          }\n        }\n\n        pageInfo {\n          hasNextPage\n          hasPreviousPage\n          startCursor\n          endCursor\n        }\n      }\n    }\n  }\n": types.BrowserSessionListDocument,
    "\n  fragment OAuth2Client_detail on Oauth2Client {\n    id\n    clientId\n    clientName\n    clientUri\n    logoUri\n    tosUri\n    policyUri\n    redirectUris\n  }\n": types.OAuth2Client_DetailFragmentDoc,
    "\n  fragment CompatSession_session on CompatSession {\n    id\n    createdAt\n    deviceId\n    finishedAt\n    lastActiveIp\n    lastActiveAt\n    ssoLogin {\n      id\n      redirectUri\n    }\n  }\n": types.CompatSession_SessionFragmentDoc,
    "\n  mutation EndCompatSession($id: ID!) {\n    endCompatSession(input: { compatSessionId: $id }) {\n      status\n      compatSession {\n        id\n        finishedAt\n      }\n    }\n  }\n": types.EndCompatSessionDocument,
    "\n  fragment OAuth2Session_session on Oauth2Session {\n    id\n    scope\n    createdAt\n    finishedAt\n    lastActiveIp\n    lastActiveAt\n    client {\n      id\n      clientId\n      clientName\n      logoUri\n    }\n  }\n": types.OAuth2Session_SessionFragmentDoc,
    "\n  mutation EndOAuth2Session($id: ID!) {\n    endOauth2Session(input: { oauth2SessionId: $id }) {\n      status\n      oauth2Session {\n        id\n        ...OAuth2Session_session\n      }\n    }\n  }\n": types.EndOAuth2SessionDocument,
    "\n  fragment BrowserSession_detail on BrowserSession {\n    id\n    createdAt\n    finishedAt\n    userAgent\n    lastActiveIp\n    lastActiveAt\n    lastAuthentication {\n      id\n      createdAt\n    }\n    user {\n      id\n      username\n    }\n  }\n": types.BrowserSession_DetailFragmentDoc,
    "\n  fragment CompatSession_detail on CompatSession {\n    id\n    createdAt\n    deviceId\n    finishedAt\n    lastActiveIp\n    lastActiveAt\n    ssoLogin {\n      id\n      redirectUri\n    }\n  }\n": types.CompatSession_DetailFragmentDoc,
    "\n  fragment OAuth2Session_detail on Oauth2Session {\n    id\n    scope\n    createdAt\n    finishedAt\n    lastActiveIp\n    lastActiveAt\n    client {\n      id\n      clientId\n      clientName\n      clientUri\n      logoUri\n    }\n  }\n": types.OAuth2Session_DetailFragmentDoc,
    "\n  query SessionQuery($userId: ID!, $deviceId: String!) {\n    session(userId: $userId, deviceId: $deviceId) {\n      __typename\n      ...CompatSession_detail\n      ...OAuth2Session_detail\n    }\n  }\n": types.SessionQueryDocument,
    "\n  fragment UnverifiedEmailAlert on User {\n    id\n    unverifiedEmails: emails(first: 0, state: PENDING) {\n      totalCount\n    }\n  }\n": types.UnverifiedEmailAlertFragmentDoc,
    "\n  fragment UserEmail_email on UserEmail {\n    id\n    email\n    confirmedAt\n  }\n": types.UserEmail_EmailFragmentDoc,
    "\n  mutation RemoveEmail($id: ID!) {\n    removeEmail(input: { userEmailId: $id }) {\n      status\n\n      user {\n        id\n      }\n    }\n  }\n": types.RemoveEmailDocument,
    "\n  mutation SetPrimaryEmail($id: ID!) {\n    setPrimaryEmail(input: { userEmailId: $id }) {\n      status\n      user {\n        id\n        primaryEmail {\n          id\n        }\n      }\n    }\n  }\n": types.SetPrimaryEmailDocument,
    "\n  query UserGreeting($userId: ID!) {\n    user(id: $userId) {\n      id\n      username\n      matrix {\n        mxid\n        displayName\n      }\n\n      ...UnverifiedEmailAlert\n    }\n  }\n": types.UserGreetingDocument,
    "\n  mutation AddEmail($userId: ID!, $email: String!) {\n    addEmail(input: { userId: $userId, email: $email }) {\n      status\n      violations\n      email {\n        id\n        ...UserEmail_email\n      }\n    }\n  }\n": types.AddEmailDocument,
    "\n  query UserEmailListQuery(\n    $userId: ID!\n    $first: Int\n    $after: String\n    $last: Int\n    $before: String\n  ) {\n    user(id: $userId) {\n      id\n\n      emails(first: $first, after: $after, last: $last, before: $before) {\n        edges {\n          cursor\n          node {\n            id\n            ...UserEmail_email\n          }\n        }\n        totalCount\n        pageInfo {\n          hasNextPage\n          hasPreviousPage\n          startCursor\n          endCursor\n        }\n      }\n    }\n  }\n": types.UserEmailListQueryDocument,
    "\n  query UserPrimaryEmail($userId: ID!) {\n    user(id: $userId) {\n      id\n      primaryEmail {\n        id\n      }\n    }\n  }\n": types.UserPrimaryEmailDocument,
    "\n  mutation SetDisplayName($userId: ID!, $displayName: String) {\n    setDisplayName(input: { userId: $userId, displayName: $displayName }) {\n      status\n      user {\n        id\n        matrix {\n          displayName\n        }\n      }\n    }\n  }\n": types.SetDisplayNameDocument,
    "\n  query AppSessionList(\n    $userId: ID!\n    $state: SessionState\n    $first: Int\n    $after: String\n    $last: Int\n    $before: String\n  ) {\n    user(id: $userId) {\n      id\n      appSessions(\n        first: $first\n        after: $after\n        last: $last\n        before: $before\n        state: $state\n      ) {\n        totalCount\n\n        edges {\n          cursor\n          node {\n            __typename\n            ...CompatSession_session\n            ...OAuth2Session_session\n          }\n        }\n\n        pageInfo {\n          hasNextPage\n          hasPreviousPage\n          startCursor\n          endCursor\n        }\n      }\n    }\n  }\n": types.AppSessionListDocument,
    "\n  fragment BrowserSessionsOverview_user on User {\n    id\n\n    browserSessions(first: 0, state: ACTIVE) {\n      totalCount\n    }\n  }\n": types.BrowserSessionsOverview_UserFragmentDoc,
    "\n  fragment UserEmail_verifyEmail on UserEmail {\n    id\n    email\n  }\n": types.UserEmail_VerifyEmailFragmentDoc,
    "\n  mutation VerifyEmail($id: ID!, $code: String!) {\n    verifyEmail(input: { userEmailId: $id, code: $code }) {\n      status\n\n      user {\n        id\n        primaryEmail {\n          id\n        }\n      }\n\n      email {\n        id\n        ...UserEmail_email\n      }\n    }\n  }\n": types.VerifyEmailDocument,
    "\n  mutation ResendVerificationEmail($id: ID!) {\n    sendVerificationEmail(input: { userEmailId: $id }) {\n      status\n\n      user {\n        id\n        primaryEmail {\n          id\n        }\n      }\n\n      email {\n        id\n        ...UserEmail_email\n      }\n    }\n  }\n": types.ResendVerificationEmailDocument,
    "\n  query BrowserSessionQuery($id: ID!) {\n    browserSession(id: $id) {\n      id\n      ...BrowserSession_detail\n    }\n  }\n": types.BrowserSessionQueryDocument,
    "\n  query OAuth2ClientQuery($id: ID!) {\n    oauth2Client(id: $id) {\n      ...OAuth2Client_detail\n    }\n  }\n": types.OAuth2ClientQueryDocument,
    "\n  query SessionsOverviewQuery {\n    viewer {\n      __typename\n\n      ... on User {\n        id\n        ...BrowserSessionsOverview_user\n      }\n    }\n  }\n": types.SessionsOverviewQueryDocument,
    "\n  query VerifyEmailQuery($id: ID!) {\n    userEmail(id: $id) {\n      ...UserEmail_verifyEmail\n    }\n  }\n": types.VerifyEmailQueryDocument,
=======
  "\n  query CurrentViewerQuery {\n    viewer {\n      __typename\n      ... on User {\n        id\n      }\n\n      ... on Anonymous {\n        id\n      }\n    }\n  }\n":
    types.CurrentViewerQueryDocument,
  "\n  query CurrentViewerSessionQuery {\n    viewerSession {\n      __typename\n      ... on BrowserSession {\n        id\n      }\n\n      ... on Anonymous {\n        id\n      }\n    }\n  }\n":
    types.CurrentViewerSessionQueryDocument,
  "\n  fragment BrowserSession_session on BrowserSession {\n    id\n    createdAt\n    finishedAt\n    userAgent\n    lastActiveIp\n    lastActiveAt\n    lastAuthentication {\n      id\n      createdAt\n    }\n  }\n":
    types.BrowserSession_SessionFragmentDoc,
  "\n  mutation EndBrowserSession($id: ID!) {\n    endBrowserSession(input: { browserSessionId: $id }) {\n      status\n      browserSession {\n        id\n        ...BrowserSession_session\n      }\n    }\n  }\n":
    types.EndBrowserSessionDocument,
  "\n  query BrowserSessionList(\n    $userId: ID!\n    $state: SessionState\n    $first: Int\n    $after: String\n    $last: Int\n    $before: String\n  ) {\n    user(id: $userId) {\n      id\n      browserSessions(\n        first: $first\n        after: $after\n        last: $last\n        before: $before\n        state: $state\n      ) {\n        totalCount\n\n        edges {\n          cursor\n          node {\n            id\n            ...BrowserSession_session\n          }\n        }\n\n        pageInfo {\n          hasNextPage\n          hasPreviousPage\n          startCursor\n          endCursor\n        }\n      }\n    }\n  }\n":
    types.BrowserSessionListDocument,
  "\n  fragment OAuth2Client_detail on Oauth2Client {\n    id\n    clientId\n    clientName\n    clientUri\n    logoUri\n    tosUri\n    policyUri\n    redirectUris\n  }\n":
    types.OAuth2Client_DetailFragmentDoc,
  "\n  fragment CompatSession_session on CompatSession {\n    id\n    createdAt\n    deviceId\n    finishedAt\n    lastActiveIp\n    lastActiveAt\n    ssoLogin {\n      id\n      redirectUri\n    }\n  }\n":
    types.CompatSession_SessionFragmentDoc,
  "\n  mutation EndCompatSession($id: ID!) {\n    endCompatSession(input: { compatSessionId: $id }) {\n      status\n      compatSession {\n        id\n        finishedAt\n      }\n    }\n  }\n":
    types.EndCompatSessionDocument,
  "\n  fragment OAuth2Session_session on Oauth2Session {\n    id\n    scope\n    createdAt\n    finishedAt\n    lastActiveIp\n    lastActiveAt\n    client {\n      id\n      clientId\n      clientName\n      applicationType\n      logoUri\n    }\n  }\n":
    types.OAuth2Session_SessionFragmentDoc,
  "\n  mutation EndOAuth2Session($id: ID!) {\n    endOauth2Session(input: { oauth2SessionId: $id }) {\n      status\n      oauth2Session {\n        id\n        ...OAuth2Session_session\n      }\n    }\n  }\n":
    types.EndOAuth2SessionDocument,
  "\n  fragment BrowserSession_detail on BrowserSession {\n    id\n    createdAt\n    finishedAt\n    userAgent\n    lastActiveIp\n    lastActiveAt\n    lastAuthentication {\n      id\n      createdAt\n    }\n    user {\n      id\n      username\n    }\n  }\n":
    types.BrowserSession_DetailFragmentDoc,
  "\n  fragment CompatSession_detail on CompatSession {\n    id\n    createdAt\n    deviceId\n    finishedAt\n    lastActiveIp\n    lastActiveAt\n    ssoLogin {\n      id\n      redirectUri\n    }\n  }\n":
    types.CompatSession_DetailFragmentDoc,
  "\n  fragment OAuth2Session_detail on Oauth2Session {\n    id\n    scope\n    createdAt\n    finishedAt\n    lastActiveIp\n    lastActiveAt\n    client {\n      id\n      clientId\n      clientName\n      clientUri\n      logoUri\n    }\n  }\n":
    types.OAuth2Session_DetailFragmentDoc,
  "\n  query SessionQuery($userId: ID!, $deviceId: String!) {\n    session(userId: $userId, deviceId: $deviceId) {\n      __typename\n      ...CompatSession_detail\n      ...OAuth2Session_detail\n    }\n  }\n":
    types.SessionQueryDocument,
  "\n  fragment UnverifiedEmailAlert on User {\n    id\n    unverifiedEmails: emails(first: 0, state: PENDING) {\n      totalCount\n    }\n  }\n":
    types.UnverifiedEmailAlertFragmentDoc,
  "\n  fragment UserEmail_email on UserEmail {\n    id\n    email\n    confirmedAt\n  }\n":
    types.UserEmail_EmailFragmentDoc,
  "\n  mutation RemoveEmail($id: ID!) {\n    removeEmail(input: { userEmailId: $id }) {\n      status\n\n      user {\n        id\n      }\n    }\n  }\n":
    types.RemoveEmailDocument,
  "\n  mutation SetPrimaryEmail($id: ID!) {\n    setPrimaryEmail(input: { userEmailId: $id }) {\n      status\n      user {\n        id\n        primaryEmail {\n          id\n        }\n      }\n    }\n  }\n":
    types.SetPrimaryEmailDocument,
  "\n  query UserGreeting($userId: ID!) {\n    user(id: $userId) {\n      id\n      username\n      matrix {\n        mxid\n        displayName\n      }\n\n      ...UnverifiedEmailAlert\n    }\n  }\n":
    types.UserGreetingDocument,
  "\n  mutation AddEmail($userId: ID!, $email: String!) {\n    addEmail(input: { userId: $userId, email: $email }) {\n      status\n      violations\n      email {\n        id\n        ...UserEmail_email\n      }\n    }\n  }\n":
    types.AddEmailDocument,
  "\n  mutation AllowCrossSigningReset($userId: ID!) {\n    allowUserCrossSigningReset(input: { userId: $userId }) {\n      user {\n        id\n      }\n    }\n  }\n":
    types.AllowCrossSigningResetDocument,
  "\n  query UserEmailListQuery(\n    $userId: ID!\n    $first: Int\n    $after: String\n    $last: Int\n    $before: String\n  ) {\n    user(id: $userId) {\n      id\n\n      emails(first: $first, after: $after, last: $last, before: $before) {\n        edges {\n          cursor\n          node {\n            id\n            ...UserEmail_email\n          }\n        }\n        totalCount\n        pageInfo {\n          hasNextPage\n          hasPreviousPage\n          startCursor\n          endCursor\n        }\n      }\n    }\n  }\n":
    types.UserEmailListQueryDocument,
  "\n  query UserPrimaryEmail($userId: ID!) {\n    user(id: $userId) {\n      id\n      primaryEmail {\n        id\n      }\n    }\n  }\n":
    types.UserPrimaryEmailDocument,
  "\n  mutation SetDisplayName($userId: ID!, $displayName: String) {\n    setDisplayName(input: { userId: $userId, displayName: $displayName }) {\n      status\n      user {\n        id\n        matrix {\n          displayName\n        }\n      }\n    }\n  }\n":
    types.SetDisplayNameDocument,
  "\n  query AppSessionList(\n    $userId: ID!\n    $state: SessionState\n    $first: Int\n    $after: String\n    $last: Int\n    $before: String\n  ) {\n    user(id: $userId) {\n      id\n      appSessions(\n        first: $first\n        after: $after\n        last: $last\n        before: $before\n        state: $state\n      ) {\n        totalCount\n\n        edges {\n          cursor\n          node {\n            __typename\n            ...CompatSession_session\n            ...OAuth2Session_session\n          }\n        }\n\n        pageInfo {\n          hasNextPage\n          hasPreviousPage\n          startCursor\n          endCursor\n        }\n      }\n    }\n  }\n":
    types.AppSessionListDocument,
  "\n  fragment BrowserSessionsOverview_user on User {\n    id\n\n    browserSessions(first: 0, state: ACTIVE) {\n      totalCount\n    }\n  }\n":
    types.BrowserSessionsOverview_UserFragmentDoc,
  "\n  fragment UserEmail_verifyEmail on UserEmail {\n    id\n    email\n  }\n":
    types.UserEmail_VerifyEmailFragmentDoc,
  "\n  mutation VerifyEmail($id: ID!, $code: String!) {\n    verifyEmail(input: { userEmailId: $id, code: $code }) {\n      status\n\n      user {\n        id\n        primaryEmail {\n          id\n        }\n      }\n\n      email {\n        id\n        ...UserEmail_email\n      }\n    }\n  }\n":
    types.VerifyEmailDocument,
  "\n  mutation ResendVerificationEmail($id: ID!) {\n    sendVerificationEmail(input: { userEmailId: $id }) {\n      status\n\n      user {\n        id\n        primaryEmail {\n          id\n        }\n      }\n\n      email {\n        id\n        ...UserEmail_email\n      }\n    }\n  }\n":
    types.ResendVerificationEmailDocument,
  "\n  query BrowserSessionQuery($id: ID!) {\n    browserSession(id: $id) {\n      id\n      ...BrowserSession_detail\n    }\n  }\n":
    types.BrowserSessionQueryDocument,
  "\n  query OAuth2ClientQuery($id: ID!) {\n    oauth2Client(id: $id) {\n      ...OAuth2Client_detail\n    }\n  }\n":
    types.OAuth2ClientQueryDocument,
  "\n  query SessionsOverviewQuery {\n    viewer {\n      __typename\n\n      ... on User {\n        id\n        ...BrowserSessionsOverview_user\n      }\n    }\n  }\n":
    types.SessionsOverviewQueryDocument,
  "\n  query VerifyEmailQuery($id: ID!) {\n    userEmail(id: $id) {\n      ...UserEmail_verifyEmail\n    }\n  }\n":
    types.VerifyEmailQueryDocument,
>>>>>>> ba95dd02
};

/**
 * The graphql function is used to parse GraphQL queries into a document that can be used by GraphQL clients.
 *
 *
 * @example
 * ```ts
 * const query = graphql(`query GetUser($id: ID!) { user(id: $id) { name } }`);
 * ```
 *
 * The query argument is unknown!
 * Please regenerate the types.
 */
export function graphql(source: string): unknown;

/**
 * The graphql function is used to parse GraphQL queries into a document that can be used by GraphQL clients.
 */
export function graphql(source: "\n  query CurrentViewerQuery {\n    viewer {\n      __typename\n      ... on User {\n        id\n      }\n\n      ... on Anonymous {\n        id\n      }\n    }\n  }\n"): (typeof documents)["\n  query CurrentViewerQuery {\n    viewer {\n      __typename\n      ... on User {\n        id\n      }\n\n      ... on Anonymous {\n        id\n      }\n    }\n  }\n"];
/**
 * The graphql function is used to parse GraphQL queries into a document that can be used by GraphQL clients.
 */
export function graphql(source: "\n  query CurrentViewerSessionQuery {\n    viewerSession {\n      __typename\n      ... on BrowserSession {\n        id\n      }\n\n      ... on Anonymous {\n        id\n      }\n    }\n  }\n"): (typeof documents)["\n  query CurrentViewerSessionQuery {\n    viewerSession {\n      __typename\n      ... on BrowserSession {\n        id\n      }\n\n      ... on Anonymous {\n        id\n      }\n    }\n  }\n"];
/**
 * The graphql function is used to parse GraphQL queries into a document that can be used by GraphQL clients.
 */
export function graphql(source: "\n  fragment BrowserSession_session on BrowserSession {\n    id\n    createdAt\n    finishedAt\n    userAgent\n    lastActiveIp\n    lastActiveAt\n    lastAuthentication {\n      id\n      createdAt\n    }\n  }\n"): (typeof documents)["\n  fragment BrowserSession_session on BrowserSession {\n    id\n    createdAt\n    finishedAt\n    userAgent\n    lastActiveIp\n    lastActiveAt\n    lastAuthentication {\n      id\n      createdAt\n    }\n  }\n"];
/**
 * The graphql function is used to parse GraphQL queries into a document that can be used by GraphQL clients.
 */
export function graphql(source: "\n  mutation EndBrowserSession($id: ID!) {\n    endBrowserSession(input: { browserSessionId: $id }) {\n      status\n      browserSession {\n        id\n        ...BrowserSession_session\n      }\n    }\n  }\n"): (typeof documents)["\n  mutation EndBrowserSession($id: ID!) {\n    endBrowserSession(input: { browserSessionId: $id }) {\n      status\n      browserSession {\n        id\n        ...BrowserSession_session\n      }\n    }\n  }\n"];
/**
 * The graphql function is used to parse GraphQL queries into a document that can be used by GraphQL clients.
 */
export function graphql(source: "\n  query BrowserSessionList(\n    $userId: ID!\n    $state: SessionState\n    $first: Int\n    $after: String\n    $last: Int\n    $before: String\n  ) {\n    user(id: $userId) {\n      id\n      browserSessions(\n        first: $first\n        after: $after\n        last: $last\n        before: $before\n        state: $state\n      ) {\n        totalCount\n\n        edges {\n          cursor\n          node {\n            id\n            ...BrowserSession_session\n          }\n        }\n\n        pageInfo {\n          hasNextPage\n          hasPreviousPage\n          startCursor\n          endCursor\n        }\n      }\n    }\n  }\n"): (typeof documents)["\n  query BrowserSessionList(\n    $userId: ID!\n    $state: SessionState\n    $first: Int\n    $after: String\n    $last: Int\n    $before: String\n  ) {\n    user(id: $userId) {\n      id\n      browserSessions(\n        first: $first\n        after: $after\n        last: $last\n        before: $before\n        state: $state\n      ) {\n        totalCount\n\n        edges {\n          cursor\n          node {\n            id\n            ...BrowserSession_session\n          }\n        }\n\n        pageInfo {\n          hasNextPage\n          hasPreviousPage\n          startCursor\n          endCursor\n        }\n      }\n    }\n  }\n"];
/**
 * The graphql function is used to parse GraphQL queries into a document that can be used by GraphQL clients.
 */
export function graphql(source: "\n  fragment OAuth2Client_detail on Oauth2Client {\n    id\n    clientId\n    clientName\n    clientUri\n    logoUri\n    tosUri\n    policyUri\n    redirectUris\n  }\n"): (typeof documents)["\n  fragment OAuth2Client_detail on Oauth2Client {\n    id\n    clientId\n    clientName\n    clientUri\n    logoUri\n    tosUri\n    policyUri\n    redirectUris\n  }\n"];
/**
 * The graphql function is used to parse GraphQL queries into a document that can be used by GraphQL clients.
 */
export function graphql(source: "\n  fragment CompatSession_session on CompatSession {\n    id\n    createdAt\n    deviceId\n    finishedAt\n    lastActiveIp\n    lastActiveAt\n    ssoLogin {\n      id\n      redirectUri\n    }\n  }\n"): (typeof documents)["\n  fragment CompatSession_session on CompatSession {\n    id\n    createdAt\n    deviceId\n    finishedAt\n    lastActiveIp\n    lastActiveAt\n    ssoLogin {\n      id\n      redirectUri\n    }\n  }\n"];
/**
 * The graphql function is used to parse GraphQL queries into a document that can be used by GraphQL clients.
 */
export function graphql(source: "\n  mutation EndCompatSession($id: ID!) {\n    endCompatSession(input: { compatSessionId: $id }) {\n      status\n      compatSession {\n        id\n        finishedAt\n      }\n    }\n  }\n"): (typeof documents)["\n  mutation EndCompatSession($id: ID!) {\n    endCompatSession(input: { compatSessionId: $id }) {\n      status\n      compatSession {\n        id\n        finishedAt\n      }\n    }\n  }\n"];
/**
 * The graphql function is used to parse GraphQL queries into a document that can be used by GraphQL clients.
 */
<<<<<<< HEAD
export function graphql(source: "\n  fragment OAuth2Session_session on Oauth2Session {\n    id\n    scope\n    createdAt\n    finishedAt\n    lastActiveIp\n    lastActiveAt\n    client {\n      id\n      clientId\n      clientName\n      logoUri\n    }\n  }\n"): (typeof documents)["\n  fragment OAuth2Session_session on Oauth2Session {\n    id\n    scope\n    createdAt\n    finishedAt\n    lastActiveIp\n    lastActiveAt\n    client {\n      id\n      clientId\n      clientName\n      logoUri\n    }\n  }\n"];
=======
export function graphql(
  source: "\n  fragment OAuth2Session_session on Oauth2Session {\n    id\n    scope\n    createdAt\n    finishedAt\n    lastActiveIp\n    lastActiveAt\n    client {\n      id\n      clientId\n      clientName\n      applicationType\n      logoUri\n    }\n  }\n",
): (typeof documents)["\n  fragment OAuth2Session_session on Oauth2Session {\n    id\n    scope\n    createdAt\n    finishedAt\n    lastActiveIp\n    lastActiveAt\n    client {\n      id\n      clientId\n      clientName\n      applicationType\n      logoUri\n    }\n  }\n"];
>>>>>>> ba95dd02
/**
 * The graphql function is used to parse GraphQL queries into a document that can be used by GraphQL clients.
 */
export function graphql(source: "\n  mutation EndOAuth2Session($id: ID!) {\n    endOauth2Session(input: { oauth2SessionId: $id }) {\n      status\n      oauth2Session {\n        id\n        ...OAuth2Session_session\n      }\n    }\n  }\n"): (typeof documents)["\n  mutation EndOAuth2Session($id: ID!) {\n    endOauth2Session(input: { oauth2SessionId: $id }) {\n      status\n      oauth2Session {\n        id\n        ...OAuth2Session_session\n      }\n    }\n  }\n"];
/**
 * The graphql function is used to parse GraphQL queries into a document that can be used by GraphQL clients.
 */
export function graphql(source: "\n  fragment BrowserSession_detail on BrowserSession {\n    id\n    createdAt\n    finishedAt\n    userAgent\n    lastActiveIp\n    lastActiveAt\n    lastAuthentication {\n      id\n      createdAt\n    }\n    user {\n      id\n      username\n    }\n  }\n"): (typeof documents)["\n  fragment BrowserSession_detail on BrowserSession {\n    id\n    createdAt\n    finishedAt\n    userAgent\n    lastActiveIp\n    lastActiveAt\n    lastAuthentication {\n      id\n      createdAt\n    }\n    user {\n      id\n      username\n    }\n  }\n"];
/**
 * The graphql function is used to parse GraphQL queries into a document that can be used by GraphQL clients.
 */
export function graphql(source: "\n  fragment CompatSession_detail on CompatSession {\n    id\n    createdAt\n    deviceId\n    finishedAt\n    lastActiveIp\n    lastActiveAt\n    ssoLogin {\n      id\n      redirectUri\n    }\n  }\n"): (typeof documents)["\n  fragment CompatSession_detail on CompatSession {\n    id\n    createdAt\n    deviceId\n    finishedAt\n    lastActiveIp\n    lastActiveAt\n    ssoLogin {\n      id\n      redirectUri\n    }\n  }\n"];
/**
 * The graphql function is used to parse GraphQL queries into a document that can be used by GraphQL clients.
 */
export function graphql(source: "\n  fragment OAuth2Session_detail on Oauth2Session {\n    id\n    scope\n    createdAt\n    finishedAt\n    lastActiveIp\n    lastActiveAt\n    client {\n      id\n      clientId\n      clientName\n      clientUri\n      logoUri\n    }\n  }\n"): (typeof documents)["\n  fragment OAuth2Session_detail on Oauth2Session {\n    id\n    scope\n    createdAt\n    finishedAt\n    lastActiveIp\n    lastActiveAt\n    client {\n      id\n      clientId\n      clientName\n      clientUri\n      logoUri\n    }\n  }\n"];
/**
 * The graphql function is used to parse GraphQL queries into a document that can be used by GraphQL clients.
 */
export function graphql(source: "\n  query SessionQuery($userId: ID!, $deviceId: String!) {\n    session(userId: $userId, deviceId: $deviceId) {\n      __typename\n      ...CompatSession_detail\n      ...OAuth2Session_detail\n    }\n  }\n"): (typeof documents)["\n  query SessionQuery($userId: ID!, $deviceId: String!) {\n    session(userId: $userId, deviceId: $deviceId) {\n      __typename\n      ...CompatSession_detail\n      ...OAuth2Session_detail\n    }\n  }\n"];
/**
 * The graphql function is used to parse GraphQL queries into a document that can be used by GraphQL clients.
 */
export function graphql(source: "\n  fragment UnverifiedEmailAlert on User {\n    id\n    unverifiedEmails: emails(first: 0, state: PENDING) {\n      totalCount\n    }\n  }\n"): (typeof documents)["\n  fragment UnverifiedEmailAlert on User {\n    id\n    unverifiedEmails: emails(first: 0, state: PENDING) {\n      totalCount\n    }\n  }\n"];
/**
 * The graphql function is used to parse GraphQL queries into a document that can be used by GraphQL clients.
 */
export function graphql(source: "\n  fragment UserEmail_email on UserEmail {\n    id\n    email\n    confirmedAt\n  }\n"): (typeof documents)["\n  fragment UserEmail_email on UserEmail {\n    id\n    email\n    confirmedAt\n  }\n"];
/**
 * The graphql function is used to parse GraphQL queries into a document that can be used by GraphQL clients.
 */
export function graphql(source: "\n  mutation RemoveEmail($id: ID!) {\n    removeEmail(input: { userEmailId: $id }) {\n      status\n\n      user {\n        id\n      }\n    }\n  }\n"): (typeof documents)["\n  mutation RemoveEmail($id: ID!) {\n    removeEmail(input: { userEmailId: $id }) {\n      status\n\n      user {\n        id\n      }\n    }\n  }\n"];
/**
 * The graphql function is used to parse GraphQL queries into a document that can be used by GraphQL clients.
 */
export function graphql(source: "\n  mutation SetPrimaryEmail($id: ID!) {\n    setPrimaryEmail(input: { userEmailId: $id }) {\n      status\n      user {\n        id\n        primaryEmail {\n          id\n        }\n      }\n    }\n  }\n"): (typeof documents)["\n  mutation SetPrimaryEmail($id: ID!) {\n    setPrimaryEmail(input: { userEmailId: $id }) {\n      status\n      user {\n        id\n        primaryEmail {\n          id\n        }\n      }\n    }\n  }\n"];
/**
 * The graphql function is used to parse GraphQL queries into a document that can be used by GraphQL clients.
 */
export function graphql(source: "\n  query UserGreeting($userId: ID!) {\n    user(id: $userId) {\n      id\n      username\n      matrix {\n        mxid\n        displayName\n      }\n\n      ...UnverifiedEmailAlert\n    }\n  }\n"): (typeof documents)["\n  query UserGreeting($userId: ID!) {\n    user(id: $userId) {\n      id\n      username\n      matrix {\n        mxid\n        displayName\n      }\n\n      ...UnverifiedEmailAlert\n    }\n  }\n"];
/**
 * The graphql function is used to parse GraphQL queries into a document that can be used by GraphQL clients.
 */
export function graphql(source: "\n  mutation AddEmail($userId: ID!, $email: String!) {\n    addEmail(input: { userId: $userId, email: $email }) {\n      status\n      violations\n      email {\n        id\n        ...UserEmail_email\n      }\n    }\n  }\n"): (typeof documents)["\n  mutation AddEmail($userId: ID!, $email: String!) {\n    addEmail(input: { userId: $userId, email: $email }) {\n      status\n      violations\n      email {\n        id\n        ...UserEmail_email\n      }\n    }\n  }\n"];
/**
 * The graphql function is used to parse GraphQL queries into a document that can be used by GraphQL clients.
 */
<<<<<<< HEAD
export function graphql(source: "\n  query UserEmailListQuery(\n    $userId: ID!\n    $first: Int\n    $after: String\n    $last: Int\n    $before: String\n  ) {\n    user(id: $userId) {\n      id\n\n      emails(first: $first, after: $after, last: $last, before: $before) {\n        edges {\n          cursor\n          node {\n            id\n            ...UserEmail_email\n          }\n        }\n        totalCount\n        pageInfo {\n          hasNextPage\n          hasPreviousPage\n          startCursor\n          endCursor\n        }\n      }\n    }\n  }\n"): (typeof documents)["\n  query UserEmailListQuery(\n    $userId: ID!\n    $first: Int\n    $after: String\n    $last: Int\n    $before: String\n  ) {\n    user(id: $userId) {\n      id\n\n      emails(first: $first, after: $after, last: $last, before: $before) {\n        edges {\n          cursor\n          node {\n            id\n            ...UserEmail_email\n          }\n        }\n        totalCount\n        pageInfo {\n          hasNextPage\n          hasPreviousPage\n          startCursor\n          endCursor\n        }\n      }\n    }\n  }\n"];
=======
export function graphql(
  source: "\n  mutation AllowCrossSigningReset($userId: ID!) {\n    allowUserCrossSigningReset(input: { userId: $userId }) {\n      user {\n        id\n      }\n    }\n  }\n",
): (typeof documents)["\n  mutation AllowCrossSigningReset($userId: ID!) {\n    allowUserCrossSigningReset(input: { userId: $userId }) {\n      user {\n        id\n      }\n    }\n  }\n"];
/**
 * The graphql function is used to parse GraphQL queries into a document that can be used by GraphQL clients.
 */
export function graphql(
  source: "\n  query UserEmailListQuery(\n    $userId: ID!\n    $first: Int\n    $after: String\n    $last: Int\n    $before: String\n  ) {\n    user(id: $userId) {\n      id\n\n      emails(first: $first, after: $after, last: $last, before: $before) {\n        edges {\n          cursor\n          node {\n            id\n            ...UserEmail_email\n          }\n        }\n        totalCount\n        pageInfo {\n          hasNextPage\n          hasPreviousPage\n          startCursor\n          endCursor\n        }\n      }\n    }\n  }\n",
): (typeof documents)["\n  query UserEmailListQuery(\n    $userId: ID!\n    $first: Int\n    $after: String\n    $last: Int\n    $before: String\n  ) {\n    user(id: $userId) {\n      id\n\n      emails(first: $first, after: $after, last: $last, before: $before) {\n        edges {\n          cursor\n          node {\n            id\n            ...UserEmail_email\n          }\n        }\n        totalCount\n        pageInfo {\n          hasNextPage\n          hasPreviousPage\n          startCursor\n          endCursor\n        }\n      }\n    }\n  }\n"];
>>>>>>> ba95dd02
/**
 * The graphql function is used to parse GraphQL queries into a document that can be used by GraphQL clients.
 */
export function graphql(source: "\n  query UserPrimaryEmail($userId: ID!) {\n    user(id: $userId) {\n      id\n      primaryEmail {\n        id\n      }\n    }\n  }\n"): (typeof documents)["\n  query UserPrimaryEmail($userId: ID!) {\n    user(id: $userId) {\n      id\n      primaryEmail {\n        id\n      }\n    }\n  }\n"];
/**
 * The graphql function is used to parse GraphQL queries into a document that can be used by GraphQL clients.
 */
export function graphql(source: "\n  mutation SetDisplayName($userId: ID!, $displayName: String) {\n    setDisplayName(input: { userId: $userId, displayName: $displayName }) {\n      status\n      user {\n        id\n        matrix {\n          displayName\n        }\n      }\n    }\n  }\n"): (typeof documents)["\n  mutation SetDisplayName($userId: ID!, $displayName: String) {\n    setDisplayName(input: { userId: $userId, displayName: $displayName }) {\n      status\n      user {\n        id\n        matrix {\n          displayName\n        }\n      }\n    }\n  }\n"];
/**
 * The graphql function is used to parse GraphQL queries into a document that can be used by GraphQL clients.
 */
export function graphql(source: "\n  query AppSessionList(\n    $userId: ID!\n    $state: SessionState\n    $first: Int\n    $after: String\n    $last: Int\n    $before: String\n  ) {\n    user(id: $userId) {\n      id\n      appSessions(\n        first: $first\n        after: $after\n        last: $last\n        before: $before\n        state: $state\n      ) {\n        totalCount\n\n        edges {\n          cursor\n          node {\n            __typename\n            ...CompatSession_session\n            ...OAuth2Session_session\n          }\n        }\n\n        pageInfo {\n          hasNextPage\n          hasPreviousPage\n          startCursor\n          endCursor\n        }\n      }\n    }\n  }\n"): (typeof documents)["\n  query AppSessionList(\n    $userId: ID!\n    $state: SessionState\n    $first: Int\n    $after: String\n    $last: Int\n    $before: String\n  ) {\n    user(id: $userId) {\n      id\n      appSessions(\n        first: $first\n        after: $after\n        last: $last\n        before: $before\n        state: $state\n      ) {\n        totalCount\n\n        edges {\n          cursor\n          node {\n            __typename\n            ...CompatSession_session\n            ...OAuth2Session_session\n          }\n        }\n\n        pageInfo {\n          hasNextPage\n          hasPreviousPage\n          startCursor\n          endCursor\n        }\n      }\n    }\n  }\n"];
/**
 * The graphql function is used to parse GraphQL queries into a document that can be used by GraphQL clients.
 */
export function graphql(source: "\n  fragment BrowserSessionsOverview_user on User {\n    id\n\n    browserSessions(first: 0, state: ACTIVE) {\n      totalCount\n    }\n  }\n"): (typeof documents)["\n  fragment BrowserSessionsOverview_user on User {\n    id\n\n    browserSessions(first: 0, state: ACTIVE) {\n      totalCount\n    }\n  }\n"];
/**
 * The graphql function is used to parse GraphQL queries into a document that can be used by GraphQL clients.
 */
export function graphql(source: "\n  fragment UserEmail_verifyEmail on UserEmail {\n    id\n    email\n  }\n"): (typeof documents)["\n  fragment UserEmail_verifyEmail on UserEmail {\n    id\n    email\n  }\n"];
/**
 * The graphql function is used to parse GraphQL queries into a document that can be used by GraphQL clients.
 */
export function graphql(source: "\n  mutation VerifyEmail($id: ID!, $code: String!) {\n    verifyEmail(input: { userEmailId: $id, code: $code }) {\n      status\n\n      user {\n        id\n        primaryEmail {\n          id\n        }\n      }\n\n      email {\n        id\n        ...UserEmail_email\n      }\n    }\n  }\n"): (typeof documents)["\n  mutation VerifyEmail($id: ID!, $code: String!) {\n    verifyEmail(input: { userEmailId: $id, code: $code }) {\n      status\n\n      user {\n        id\n        primaryEmail {\n          id\n        }\n      }\n\n      email {\n        id\n        ...UserEmail_email\n      }\n    }\n  }\n"];
/**
 * The graphql function is used to parse GraphQL queries into a document that can be used by GraphQL clients.
 */
export function graphql(source: "\n  mutation ResendVerificationEmail($id: ID!) {\n    sendVerificationEmail(input: { userEmailId: $id }) {\n      status\n\n      user {\n        id\n        primaryEmail {\n          id\n        }\n      }\n\n      email {\n        id\n        ...UserEmail_email\n      }\n    }\n  }\n"): (typeof documents)["\n  mutation ResendVerificationEmail($id: ID!) {\n    sendVerificationEmail(input: { userEmailId: $id }) {\n      status\n\n      user {\n        id\n        primaryEmail {\n          id\n        }\n      }\n\n      email {\n        id\n        ...UserEmail_email\n      }\n    }\n  }\n"];
/**
 * The graphql function is used to parse GraphQL queries into a document that can be used by GraphQL clients.
 */
export function graphql(source: "\n  query BrowserSessionQuery($id: ID!) {\n    browserSession(id: $id) {\n      id\n      ...BrowserSession_detail\n    }\n  }\n"): (typeof documents)["\n  query BrowserSessionQuery($id: ID!) {\n    browserSession(id: $id) {\n      id\n      ...BrowserSession_detail\n    }\n  }\n"];
/**
 * The graphql function is used to parse GraphQL queries into a document that can be used by GraphQL clients.
 */
export function graphql(source: "\n  query OAuth2ClientQuery($id: ID!) {\n    oauth2Client(id: $id) {\n      ...OAuth2Client_detail\n    }\n  }\n"): (typeof documents)["\n  query OAuth2ClientQuery($id: ID!) {\n    oauth2Client(id: $id) {\n      ...OAuth2Client_detail\n    }\n  }\n"];
/**
 * The graphql function is used to parse GraphQL queries into a document that can be used by GraphQL clients.
 */
export function graphql(source: "\n  query SessionsOverviewQuery {\n    viewer {\n      __typename\n\n      ... on User {\n        id\n        ...BrowserSessionsOverview_user\n      }\n    }\n  }\n"): (typeof documents)["\n  query SessionsOverviewQuery {\n    viewer {\n      __typename\n\n      ... on User {\n        id\n        ...BrowserSessionsOverview_user\n      }\n    }\n  }\n"];
/**
 * The graphql function is used to parse GraphQL queries into a document that can be used by GraphQL clients.
 */
export function graphql(source: "\n  query VerifyEmailQuery($id: ID!) {\n    userEmail(id: $id) {\n      ...UserEmail_verifyEmail\n    }\n  }\n"): (typeof documents)["\n  query VerifyEmailQuery($id: ID!) {\n    userEmail(id: $id) {\n      ...UserEmail_verifyEmail\n    }\n  }\n"];

export function graphql(source: string) {
  return (documents as any)[source] ?? {};
}

export type DocumentType<TDocumentNode extends DocumentNode<any, any>> = TDocumentNode extends DocumentNode<  infer TType,  any>  ? TType  : never;<|MERGE_RESOLUTION|>--- conflicted
+++ resolved
@@ -1,6 +1,6 @@
 /* eslint-disable */
-import * as types from './graphql';
-import { TypedDocumentNode as DocumentNode } from '@graphql-typed-document-node/core';
+import * as types from "./graphql";
+import { TypedDocumentNode as DocumentNode } from "@graphql-typed-document-node/core";
 
 /**
  * Map of all GraphQL operations in the project.
@@ -13,40 +13,6 @@
  * Therefore it is highly recommended to use the babel or swc plugin for production.
  */
 const documents = {
-<<<<<<< HEAD
-    "\n  query CurrentViewerQuery {\n    viewer {\n      __typename\n      ... on User {\n        id\n      }\n\n      ... on Anonymous {\n        id\n      }\n    }\n  }\n": types.CurrentViewerQueryDocument,
-    "\n  query CurrentViewerSessionQuery {\n    viewerSession {\n      __typename\n      ... on BrowserSession {\n        id\n      }\n\n      ... on Anonymous {\n        id\n      }\n    }\n  }\n": types.CurrentViewerSessionQueryDocument,
-    "\n  fragment BrowserSession_session on BrowserSession {\n    id\n    createdAt\n    finishedAt\n    userAgent\n    lastActiveIp\n    lastActiveAt\n    lastAuthentication {\n      id\n      createdAt\n    }\n  }\n": types.BrowserSession_SessionFragmentDoc,
-    "\n  mutation EndBrowserSession($id: ID!) {\n    endBrowserSession(input: { browserSessionId: $id }) {\n      status\n      browserSession {\n        id\n        ...BrowserSession_session\n      }\n    }\n  }\n": types.EndBrowserSessionDocument,
-    "\n  query BrowserSessionList(\n    $userId: ID!\n    $state: SessionState\n    $first: Int\n    $after: String\n    $last: Int\n    $before: String\n  ) {\n    user(id: $userId) {\n      id\n      browserSessions(\n        first: $first\n        after: $after\n        last: $last\n        before: $before\n        state: $state\n      ) {\n        totalCount\n\n        edges {\n          cursor\n          node {\n            id\n            ...BrowserSession_session\n          }\n        }\n\n        pageInfo {\n          hasNextPage\n          hasPreviousPage\n          startCursor\n          endCursor\n        }\n      }\n    }\n  }\n": types.BrowserSessionListDocument,
-    "\n  fragment OAuth2Client_detail on Oauth2Client {\n    id\n    clientId\n    clientName\n    clientUri\n    logoUri\n    tosUri\n    policyUri\n    redirectUris\n  }\n": types.OAuth2Client_DetailFragmentDoc,
-    "\n  fragment CompatSession_session on CompatSession {\n    id\n    createdAt\n    deviceId\n    finishedAt\n    lastActiveIp\n    lastActiveAt\n    ssoLogin {\n      id\n      redirectUri\n    }\n  }\n": types.CompatSession_SessionFragmentDoc,
-    "\n  mutation EndCompatSession($id: ID!) {\n    endCompatSession(input: { compatSessionId: $id }) {\n      status\n      compatSession {\n        id\n        finishedAt\n      }\n    }\n  }\n": types.EndCompatSessionDocument,
-    "\n  fragment OAuth2Session_session on Oauth2Session {\n    id\n    scope\n    createdAt\n    finishedAt\n    lastActiveIp\n    lastActiveAt\n    client {\n      id\n      clientId\n      clientName\n      logoUri\n    }\n  }\n": types.OAuth2Session_SessionFragmentDoc,
-    "\n  mutation EndOAuth2Session($id: ID!) {\n    endOauth2Session(input: { oauth2SessionId: $id }) {\n      status\n      oauth2Session {\n        id\n        ...OAuth2Session_session\n      }\n    }\n  }\n": types.EndOAuth2SessionDocument,
-    "\n  fragment BrowserSession_detail on BrowserSession {\n    id\n    createdAt\n    finishedAt\n    userAgent\n    lastActiveIp\n    lastActiveAt\n    lastAuthentication {\n      id\n      createdAt\n    }\n    user {\n      id\n      username\n    }\n  }\n": types.BrowserSession_DetailFragmentDoc,
-    "\n  fragment CompatSession_detail on CompatSession {\n    id\n    createdAt\n    deviceId\n    finishedAt\n    lastActiveIp\n    lastActiveAt\n    ssoLogin {\n      id\n      redirectUri\n    }\n  }\n": types.CompatSession_DetailFragmentDoc,
-    "\n  fragment OAuth2Session_detail on Oauth2Session {\n    id\n    scope\n    createdAt\n    finishedAt\n    lastActiveIp\n    lastActiveAt\n    client {\n      id\n      clientId\n      clientName\n      clientUri\n      logoUri\n    }\n  }\n": types.OAuth2Session_DetailFragmentDoc,
-    "\n  query SessionQuery($userId: ID!, $deviceId: String!) {\n    session(userId: $userId, deviceId: $deviceId) {\n      __typename\n      ...CompatSession_detail\n      ...OAuth2Session_detail\n    }\n  }\n": types.SessionQueryDocument,
-    "\n  fragment UnverifiedEmailAlert on User {\n    id\n    unverifiedEmails: emails(first: 0, state: PENDING) {\n      totalCount\n    }\n  }\n": types.UnverifiedEmailAlertFragmentDoc,
-    "\n  fragment UserEmail_email on UserEmail {\n    id\n    email\n    confirmedAt\n  }\n": types.UserEmail_EmailFragmentDoc,
-    "\n  mutation RemoveEmail($id: ID!) {\n    removeEmail(input: { userEmailId: $id }) {\n      status\n\n      user {\n        id\n      }\n    }\n  }\n": types.RemoveEmailDocument,
-    "\n  mutation SetPrimaryEmail($id: ID!) {\n    setPrimaryEmail(input: { userEmailId: $id }) {\n      status\n      user {\n        id\n        primaryEmail {\n          id\n        }\n      }\n    }\n  }\n": types.SetPrimaryEmailDocument,
-    "\n  query UserGreeting($userId: ID!) {\n    user(id: $userId) {\n      id\n      username\n      matrix {\n        mxid\n        displayName\n      }\n\n      ...UnverifiedEmailAlert\n    }\n  }\n": types.UserGreetingDocument,
-    "\n  mutation AddEmail($userId: ID!, $email: String!) {\n    addEmail(input: { userId: $userId, email: $email }) {\n      status\n      violations\n      email {\n        id\n        ...UserEmail_email\n      }\n    }\n  }\n": types.AddEmailDocument,
-    "\n  query UserEmailListQuery(\n    $userId: ID!\n    $first: Int\n    $after: String\n    $last: Int\n    $before: String\n  ) {\n    user(id: $userId) {\n      id\n\n      emails(first: $first, after: $after, last: $last, before: $before) {\n        edges {\n          cursor\n          node {\n            id\n            ...UserEmail_email\n          }\n        }\n        totalCount\n        pageInfo {\n          hasNextPage\n          hasPreviousPage\n          startCursor\n          endCursor\n        }\n      }\n    }\n  }\n": types.UserEmailListQueryDocument,
-    "\n  query UserPrimaryEmail($userId: ID!) {\n    user(id: $userId) {\n      id\n      primaryEmail {\n        id\n      }\n    }\n  }\n": types.UserPrimaryEmailDocument,
-    "\n  mutation SetDisplayName($userId: ID!, $displayName: String) {\n    setDisplayName(input: { userId: $userId, displayName: $displayName }) {\n      status\n      user {\n        id\n        matrix {\n          displayName\n        }\n      }\n    }\n  }\n": types.SetDisplayNameDocument,
-    "\n  query AppSessionList(\n    $userId: ID!\n    $state: SessionState\n    $first: Int\n    $after: String\n    $last: Int\n    $before: String\n  ) {\n    user(id: $userId) {\n      id\n      appSessions(\n        first: $first\n        after: $after\n        last: $last\n        before: $before\n        state: $state\n      ) {\n        totalCount\n\n        edges {\n          cursor\n          node {\n            __typename\n            ...CompatSession_session\n            ...OAuth2Session_session\n          }\n        }\n\n        pageInfo {\n          hasNextPage\n          hasPreviousPage\n          startCursor\n          endCursor\n        }\n      }\n    }\n  }\n": types.AppSessionListDocument,
-    "\n  fragment BrowserSessionsOverview_user on User {\n    id\n\n    browserSessions(first: 0, state: ACTIVE) {\n      totalCount\n    }\n  }\n": types.BrowserSessionsOverview_UserFragmentDoc,
-    "\n  fragment UserEmail_verifyEmail on UserEmail {\n    id\n    email\n  }\n": types.UserEmail_VerifyEmailFragmentDoc,
-    "\n  mutation VerifyEmail($id: ID!, $code: String!) {\n    verifyEmail(input: { userEmailId: $id, code: $code }) {\n      status\n\n      user {\n        id\n        primaryEmail {\n          id\n        }\n      }\n\n      email {\n        id\n        ...UserEmail_email\n      }\n    }\n  }\n": types.VerifyEmailDocument,
-    "\n  mutation ResendVerificationEmail($id: ID!) {\n    sendVerificationEmail(input: { userEmailId: $id }) {\n      status\n\n      user {\n        id\n        primaryEmail {\n          id\n        }\n      }\n\n      email {\n        id\n        ...UserEmail_email\n      }\n    }\n  }\n": types.ResendVerificationEmailDocument,
-    "\n  query BrowserSessionQuery($id: ID!) {\n    browserSession(id: $id) {\n      id\n      ...BrowserSession_detail\n    }\n  }\n": types.BrowserSessionQueryDocument,
-    "\n  query OAuth2ClientQuery($id: ID!) {\n    oauth2Client(id: $id) {\n      ...OAuth2Client_detail\n    }\n  }\n": types.OAuth2ClientQueryDocument,
-    "\n  query SessionsOverviewQuery {\n    viewer {\n      __typename\n\n      ... on User {\n        id\n        ...BrowserSessionsOverview_user\n      }\n    }\n  }\n": types.SessionsOverviewQueryDocument,
-    "\n  query VerifyEmailQuery($id: ID!) {\n    userEmail(id: $id) {\n      ...UserEmail_verifyEmail\n    }\n  }\n": types.VerifyEmailQueryDocument,
-=======
   "\n  query CurrentViewerQuery {\n    viewer {\n      __typename\n      ... on User {\n        id\n      }\n\n      ... on Anonymous {\n        id\n      }\n    }\n  }\n":
     types.CurrentViewerQueryDocument,
   "\n  query CurrentViewerSessionQuery {\n    viewerSession {\n      __typename\n      ... on BrowserSession {\n        id\n      }\n\n      ... on Anonymous {\n        id\n      }\n    }\n  }\n":
@@ -113,7 +79,6 @@
     types.SessionsOverviewQueryDocument,
   "\n  query VerifyEmailQuery($id: ID!) {\n    userEmail(id: $id) {\n      ...UserEmail_verifyEmail\n    }\n  }\n":
     types.VerifyEmailQueryDocument,
->>>>>>> ba95dd02
 };
 
 /**
@@ -133,95 +98,126 @@
 /**
  * The graphql function is used to parse GraphQL queries into a document that can be used by GraphQL clients.
  */
-export function graphql(source: "\n  query CurrentViewerQuery {\n    viewer {\n      __typename\n      ... on User {\n        id\n      }\n\n      ... on Anonymous {\n        id\n      }\n    }\n  }\n"): (typeof documents)["\n  query CurrentViewerQuery {\n    viewer {\n      __typename\n      ... on User {\n        id\n      }\n\n      ... on Anonymous {\n        id\n      }\n    }\n  }\n"];
-/**
- * The graphql function is used to parse GraphQL queries into a document that can be used by GraphQL clients.
- */
-export function graphql(source: "\n  query CurrentViewerSessionQuery {\n    viewerSession {\n      __typename\n      ... on BrowserSession {\n        id\n      }\n\n      ... on Anonymous {\n        id\n      }\n    }\n  }\n"): (typeof documents)["\n  query CurrentViewerSessionQuery {\n    viewerSession {\n      __typename\n      ... on BrowserSession {\n        id\n      }\n\n      ... on Anonymous {\n        id\n      }\n    }\n  }\n"];
-/**
- * The graphql function is used to parse GraphQL queries into a document that can be used by GraphQL clients.
- */
-export function graphql(source: "\n  fragment BrowserSession_session on BrowserSession {\n    id\n    createdAt\n    finishedAt\n    userAgent\n    lastActiveIp\n    lastActiveAt\n    lastAuthentication {\n      id\n      createdAt\n    }\n  }\n"): (typeof documents)["\n  fragment BrowserSession_session on BrowserSession {\n    id\n    createdAt\n    finishedAt\n    userAgent\n    lastActiveIp\n    lastActiveAt\n    lastAuthentication {\n      id\n      createdAt\n    }\n  }\n"];
-/**
- * The graphql function is used to parse GraphQL queries into a document that can be used by GraphQL clients.
- */
-export function graphql(source: "\n  mutation EndBrowserSession($id: ID!) {\n    endBrowserSession(input: { browserSessionId: $id }) {\n      status\n      browserSession {\n        id\n        ...BrowserSession_session\n      }\n    }\n  }\n"): (typeof documents)["\n  mutation EndBrowserSession($id: ID!) {\n    endBrowserSession(input: { browserSessionId: $id }) {\n      status\n      browserSession {\n        id\n        ...BrowserSession_session\n      }\n    }\n  }\n"];
-/**
- * The graphql function is used to parse GraphQL queries into a document that can be used by GraphQL clients.
- */
-export function graphql(source: "\n  query BrowserSessionList(\n    $userId: ID!\n    $state: SessionState\n    $first: Int\n    $after: String\n    $last: Int\n    $before: String\n  ) {\n    user(id: $userId) {\n      id\n      browserSessions(\n        first: $first\n        after: $after\n        last: $last\n        before: $before\n        state: $state\n      ) {\n        totalCount\n\n        edges {\n          cursor\n          node {\n            id\n            ...BrowserSession_session\n          }\n        }\n\n        pageInfo {\n          hasNextPage\n          hasPreviousPage\n          startCursor\n          endCursor\n        }\n      }\n    }\n  }\n"): (typeof documents)["\n  query BrowserSessionList(\n    $userId: ID!\n    $state: SessionState\n    $first: Int\n    $after: String\n    $last: Int\n    $before: String\n  ) {\n    user(id: $userId) {\n      id\n      browserSessions(\n        first: $first\n        after: $after\n        last: $last\n        before: $before\n        state: $state\n      ) {\n        totalCount\n\n        edges {\n          cursor\n          node {\n            id\n            ...BrowserSession_session\n          }\n        }\n\n        pageInfo {\n          hasNextPage\n          hasPreviousPage\n          startCursor\n          endCursor\n        }\n      }\n    }\n  }\n"];
-/**
- * The graphql function is used to parse GraphQL queries into a document that can be used by GraphQL clients.
- */
-export function graphql(source: "\n  fragment OAuth2Client_detail on Oauth2Client {\n    id\n    clientId\n    clientName\n    clientUri\n    logoUri\n    tosUri\n    policyUri\n    redirectUris\n  }\n"): (typeof documents)["\n  fragment OAuth2Client_detail on Oauth2Client {\n    id\n    clientId\n    clientName\n    clientUri\n    logoUri\n    tosUri\n    policyUri\n    redirectUris\n  }\n"];
-/**
- * The graphql function is used to parse GraphQL queries into a document that can be used by GraphQL clients.
- */
-export function graphql(source: "\n  fragment CompatSession_session on CompatSession {\n    id\n    createdAt\n    deviceId\n    finishedAt\n    lastActiveIp\n    lastActiveAt\n    ssoLogin {\n      id\n      redirectUri\n    }\n  }\n"): (typeof documents)["\n  fragment CompatSession_session on CompatSession {\n    id\n    createdAt\n    deviceId\n    finishedAt\n    lastActiveIp\n    lastActiveAt\n    ssoLogin {\n      id\n      redirectUri\n    }\n  }\n"];
-/**
- * The graphql function is used to parse GraphQL queries into a document that can be used by GraphQL clients.
- */
-export function graphql(source: "\n  mutation EndCompatSession($id: ID!) {\n    endCompatSession(input: { compatSessionId: $id }) {\n      status\n      compatSession {\n        id\n        finishedAt\n      }\n    }\n  }\n"): (typeof documents)["\n  mutation EndCompatSession($id: ID!) {\n    endCompatSession(input: { compatSessionId: $id }) {\n      status\n      compatSession {\n        id\n        finishedAt\n      }\n    }\n  }\n"];
-/**
- * The graphql function is used to parse GraphQL queries into a document that can be used by GraphQL clients.
- */
-<<<<<<< HEAD
-export function graphql(source: "\n  fragment OAuth2Session_session on Oauth2Session {\n    id\n    scope\n    createdAt\n    finishedAt\n    lastActiveIp\n    lastActiveAt\n    client {\n      id\n      clientId\n      clientName\n      logoUri\n    }\n  }\n"): (typeof documents)["\n  fragment OAuth2Session_session on Oauth2Session {\n    id\n    scope\n    createdAt\n    finishedAt\n    lastActiveIp\n    lastActiveAt\n    client {\n      id\n      clientId\n      clientName\n      logoUri\n    }\n  }\n"];
-=======
+export function graphql(
+  source: "\n  query CurrentViewerQuery {\n    viewer {\n      __typename\n      ... on User {\n        id\n      }\n\n      ... on Anonymous {\n        id\n      }\n    }\n  }\n",
+): (typeof documents)["\n  query CurrentViewerQuery {\n    viewer {\n      __typename\n      ... on User {\n        id\n      }\n\n      ... on Anonymous {\n        id\n      }\n    }\n  }\n"];
+/**
+ * The graphql function is used to parse GraphQL queries into a document that can be used by GraphQL clients.
+ */
+export function graphql(
+  source: "\n  query CurrentViewerSessionQuery {\n    viewerSession {\n      __typename\n      ... on BrowserSession {\n        id\n      }\n\n      ... on Anonymous {\n        id\n      }\n    }\n  }\n",
+): (typeof documents)["\n  query CurrentViewerSessionQuery {\n    viewerSession {\n      __typename\n      ... on BrowserSession {\n        id\n      }\n\n      ... on Anonymous {\n        id\n      }\n    }\n  }\n"];
+/**
+ * The graphql function is used to parse GraphQL queries into a document that can be used by GraphQL clients.
+ */
+export function graphql(
+  source: "\n  fragment BrowserSession_session on BrowserSession {\n    id\n    createdAt\n    finishedAt\n    userAgent\n    lastActiveIp\n    lastActiveAt\n    lastAuthentication {\n      id\n      createdAt\n    }\n  }\n",
+): (typeof documents)["\n  fragment BrowserSession_session on BrowserSession {\n    id\n    createdAt\n    finishedAt\n    userAgent\n    lastActiveIp\n    lastActiveAt\n    lastAuthentication {\n      id\n      createdAt\n    }\n  }\n"];
+/**
+ * The graphql function is used to parse GraphQL queries into a document that can be used by GraphQL clients.
+ */
+export function graphql(
+  source: "\n  mutation EndBrowserSession($id: ID!) {\n    endBrowserSession(input: { browserSessionId: $id }) {\n      status\n      browserSession {\n        id\n        ...BrowserSession_session\n      }\n    }\n  }\n",
+): (typeof documents)["\n  mutation EndBrowserSession($id: ID!) {\n    endBrowserSession(input: { browserSessionId: $id }) {\n      status\n      browserSession {\n        id\n        ...BrowserSession_session\n      }\n    }\n  }\n"];
+/**
+ * The graphql function is used to parse GraphQL queries into a document that can be used by GraphQL clients.
+ */
+export function graphql(
+  source: "\n  query BrowserSessionList(\n    $userId: ID!\n    $state: SessionState\n    $first: Int\n    $after: String\n    $last: Int\n    $before: String\n  ) {\n    user(id: $userId) {\n      id\n      browserSessions(\n        first: $first\n        after: $after\n        last: $last\n        before: $before\n        state: $state\n      ) {\n        totalCount\n\n        edges {\n          cursor\n          node {\n            id\n            ...BrowserSession_session\n          }\n        }\n\n        pageInfo {\n          hasNextPage\n          hasPreviousPage\n          startCursor\n          endCursor\n        }\n      }\n    }\n  }\n",
+): (typeof documents)["\n  query BrowserSessionList(\n    $userId: ID!\n    $state: SessionState\n    $first: Int\n    $after: String\n    $last: Int\n    $before: String\n  ) {\n    user(id: $userId) {\n      id\n      browserSessions(\n        first: $first\n        after: $after\n        last: $last\n        before: $before\n        state: $state\n      ) {\n        totalCount\n\n        edges {\n          cursor\n          node {\n            id\n            ...BrowserSession_session\n          }\n        }\n\n        pageInfo {\n          hasNextPage\n          hasPreviousPage\n          startCursor\n          endCursor\n        }\n      }\n    }\n  }\n"];
+/**
+ * The graphql function is used to parse GraphQL queries into a document that can be used by GraphQL clients.
+ */
+export function graphql(
+  source: "\n  fragment OAuth2Client_detail on Oauth2Client {\n    id\n    clientId\n    clientName\n    clientUri\n    logoUri\n    tosUri\n    policyUri\n    redirectUris\n  }\n",
+): (typeof documents)["\n  fragment OAuth2Client_detail on Oauth2Client {\n    id\n    clientId\n    clientName\n    clientUri\n    logoUri\n    tosUri\n    policyUri\n    redirectUris\n  }\n"];
+/**
+ * The graphql function is used to parse GraphQL queries into a document that can be used by GraphQL clients.
+ */
+export function graphql(
+  source: "\n  fragment CompatSession_session on CompatSession {\n    id\n    createdAt\n    deviceId\n    finishedAt\n    lastActiveIp\n    lastActiveAt\n    ssoLogin {\n      id\n      redirectUri\n    }\n  }\n",
+): (typeof documents)["\n  fragment CompatSession_session on CompatSession {\n    id\n    createdAt\n    deviceId\n    finishedAt\n    lastActiveIp\n    lastActiveAt\n    ssoLogin {\n      id\n      redirectUri\n    }\n  }\n"];
+/**
+ * The graphql function is used to parse GraphQL queries into a document that can be used by GraphQL clients.
+ */
+export function graphql(
+  source: "\n  mutation EndCompatSession($id: ID!) {\n    endCompatSession(input: { compatSessionId: $id }) {\n      status\n      compatSession {\n        id\n        finishedAt\n      }\n    }\n  }\n",
+): (typeof documents)["\n  mutation EndCompatSession($id: ID!) {\n    endCompatSession(input: { compatSessionId: $id }) {\n      status\n      compatSession {\n        id\n        finishedAt\n      }\n    }\n  }\n"];
+/**
+ * The graphql function is used to parse GraphQL queries into a document that can be used by GraphQL clients.
+ */
 export function graphql(
   source: "\n  fragment OAuth2Session_session on Oauth2Session {\n    id\n    scope\n    createdAt\n    finishedAt\n    lastActiveIp\n    lastActiveAt\n    client {\n      id\n      clientId\n      clientName\n      applicationType\n      logoUri\n    }\n  }\n",
 ): (typeof documents)["\n  fragment OAuth2Session_session on Oauth2Session {\n    id\n    scope\n    createdAt\n    finishedAt\n    lastActiveIp\n    lastActiveAt\n    client {\n      id\n      clientId\n      clientName\n      applicationType\n      logoUri\n    }\n  }\n"];
->>>>>>> ba95dd02
-/**
- * The graphql function is used to parse GraphQL queries into a document that can be used by GraphQL clients.
- */
-export function graphql(source: "\n  mutation EndOAuth2Session($id: ID!) {\n    endOauth2Session(input: { oauth2SessionId: $id }) {\n      status\n      oauth2Session {\n        id\n        ...OAuth2Session_session\n      }\n    }\n  }\n"): (typeof documents)["\n  mutation EndOAuth2Session($id: ID!) {\n    endOauth2Session(input: { oauth2SessionId: $id }) {\n      status\n      oauth2Session {\n        id\n        ...OAuth2Session_session\n      }\n    }\n  }\n"];
-/**
- * The graphql function is used to parse GraphQL queries into a document that can be used by GraphQL clients.
- */
-export function graphql(source: "\n  fragment BrowserSession_detail on BrowserSession {\n    id\n    createdAt\n    finishedAt\n    userAgent\n    lastActiveIp\n    lastActiveAt\n    lastAuthentication {\n      id\n      createdAt\n    }\n    user {\n      id\n      username\n    }\n  }\n"): (typeof documents)["\n  fragment BrowserSession_detail on BrowserSession {\n    id\n    createdAt\n    finishedAt\n    userAgent\n    lastActiveIp\n    lastActiveAt\n    lastAuthentication {\n      id\n      createdAt\n    }\n    user {\n      id\n      username\n    }\n  }\n"];
-/**
- * The graphql function is used to parse GraphQL queries into a document that can be used by GraphQL clients.
- */
-export function graphql(source: "\n  fragment CompatSession_detail on CompatSession {\n    id\n    createdAt\n    deviceId\n    finishedAt\n    lastActiveIp\n    lastActiveAt\n    ssoLogin {\n      id\n      redirectUri\n    }\n  }\n"): (typeof documents)["\n  fragment CompatSession_detail on CompatSession {\n    id\n    createdAt\n    deviceId\n    finishedAt\n    lastActiveIp\n    lastActiveAt\n    ssoLogin {\n      id\n      redirectUri\n    }\n  }\n"];
-/**
- * The graphql function is used to parse GraphQL queries into a document that can be used by GraphQL clients.
- */
-export function graphql(source: "\n  fragment OAuth2Session_detail on Oauth2Session {\n    id\n    scope\n    createdAt\n    finishedAt\n    lastActiveIp\n    lastActiveAt\n    client {\n      id\n      clientId\n      clientName\n      clientUri\n      logoUri\n    }\n  }\n"): (typeof documents)["\n  fragment OAuth2Session_detail on Oauth2Session {\n    id\n    scope\n    createdAt\n    finishedAt\n    lastActiveIp\n    lastActiveAt\n    client {\n      id\n      clientId\n      clientName\n      clientUri\n      logoUri\n    }\n  }\n"];
-/**
- * The graphql function is used to parse GraphQL queries into a document that can be used by GraphQL clients.
- */
-export function graphql(source: "\n  query SessionQuery($userId: ID!, $deviceId: String!) {\n    session(userId: $userId, deviceId: $deviceId) {\n      __typename\n      ...CompatSession_detail\n      ...OAuth2Session_detail\n    }\n  }\n"): (typeof documents)["\n  query SessionQuery($userId: ID!, $deviceId: String!) {\n    session(userId: $userId, deviceId: $deviceId) {\n      __typename\n      ...CompatSession_detail\n      ...OAuth2Session_detail\n    }\n  }\n"];
-/**
- * The graphql function is used to parse GraphQL queries into a document that can be used by GraphQL clients.
- */
-export function graphql(source: "\n  fragment UnverifiedEmailAlert on User {\n    id\n    unverifiedEmails: emails(first: 0, state: PENDING) {\n      totalCount\n    }\n  }\n"): (typeof documents)["\n  fragment UnverifiedEmailAlert on User {\n    id\n    unverifiedEmails: emails(first: 0, state: PENDING) {\n      totalCount\n    }\n  }\n"];
-/**
- * The graphql function is used to parse GraphQL queries into a document that can be used by GraphQL clients.
- */
-export function graphql(source: "\n  fragment UserEmail_email on UserEmail {\n    id\n    email\n    confirmedAt\n  }\n"): (typeof documents)["\n  fragment UserEmail_email on UserEmail {\n    id\n    email\n    confirmedAt\n  }\n"];
-/**
- * The graphql function is used to parse GraphQL queries into a document that can be used by GraphQL clients.
- */
-export function graphql(source: "\n  mutation RemoveEmail($id: ID!) {\n    removeEmail(input: { userEmailId: $id }) {\n      status\n\n      user {\n        id\n      }\n    }\n  }\n"): (typeof documents)["\n  mutation RemoveEmail($id: ID!) {\n    removeEmail(input: { userEmailId: $id }) {\n      status\n\n      user {\n        id\n      }\n    }\n  }\n"];
-/**
- * The graphql function is used to parse GraphQL queries into a document that can be used by GraphQL clients.
- */
-export function graphql(source: "\n  mutation SetPrimaryEmail($id: ID!) {\n    setPrimaryEmail(input: { userEmailId: $id }) {\n      status\n      user {\n        id\n        primaryEmail {\n          id\n        }\n      }\n    }\n  }\n"): (typeof documents)["\n  mutation SetPrimaryEmail($id: ID!) {\n    setPrimaryEmail(input: { userEmailId: $id }) {\n      status\n      user {\n        id\n        primaryEmail {\n          id\n        }\n      }\n    }\n  }\n"];
-/**
- * The graphql function is used to parse GraphQL queries into a document that can be used by GraphQL clients.
- */
-export function graphql(source: "\n  query UserGreeting($userId: ID!) {\n    user(id: $userId) {\n      id\n      username\n      matrix {\n        mxid\n        displayName\n      }\n\n      ...UnverifiedEmailAlert\n    }\n  }\n"): (typeof documents)["\n  query UserGreeting($userId: ID!) {\n    user(id: $userId) {\n      id\n      username\n      matrix {\n        mxid\n        displayName\n      }\n\n      ...UnverifiedEmailAlert\n    }\n  }\n"];
-/**
- * The graphql function is used to parse GraphQL queries into a document that can be used by GraphQL clients.
- */
-export function graphql(source: "\n  mutation AddEmail($userId: ID!, $email: String!) {\n    addEmail(input: { userId: $userId, email: $email }) {\n      status\n      violations\n      email {\n        id\n        ...UserEmail_email\n      }\n    }\n  }\n"): (typeof documents)["\n  mutation AddEmail($userId: ID!, $email: String!) {\n    addEmail(input: { userId: $userId, email: $email }) {\n      status\n      violations\n      email {\n        id\n        ...UserEmail_email\n      }\n    }\n  }\n"];
-/**
- * The graphql function is used to parse GraphQL queries into a document that can be used by GraphQL clients.
- */
-<<<<<<< HEAD
-export function graphql(source: "\n  query UserEmailListQuery(\n    $userId: ID!\n    $first: Int\n    $after: String\n    $last: Int\n    $before: String\n  ) {\n    user(id: $userId) {\n      id\n\n      emails(first: $first, after: $after, last: $last, before: $before) {\n        edges {\n          cursor\n          node {\n            id\n            ...UserEmail_email\n          }\n        }\n        totalCount\n        pageInfo {\n          hasNextPage\n          hasPreviousPage\n          startCursor\n          endCursor\n        }\n      }\n    }\n  }\n"): (typeof documents)["\n  query UserEmailListQuery(\n    $userId: ID!\n    $first: Int\n    $after: String\n    $last: Int\n    $before: String\n  ) {\n    user(id: $userId) {\n      id\n\n      emails(first: $first, after: $after, last: $last, before: $before) {\n        edges {\n          cursor\n          node {\n            id\n            ...UserEmail_email\n          }\n        }\n        totalCount\n        pageInfo {\n          hasNextPage\n          hasPreviousPage\n          startCursor\n          endCursor\n        }\n      }\n    }\n  }\n"];
-=======
+/**
+ * The graphql function is used to parse GraphQL queries into a document that can be used by GraphQL clients.
+ */
+export function graphql(
+  source: "\n  mutation EndOAuth2Session($id: ID!) {\n    endOauth2Session(input: { oauth2SessionId: $id }) {\n      status\n      oauth2Session {\n        id\n        ...OAuth2Session_session\n      }\n    }\n  }\n",
+): (typeof documents)["\n  mutation EndOAuth2Session($id: ID!) {\n    endOauth2Session(input: { oauth2SessionId: $id }) {\n      status\n      oauth2Session {\n        id\n        ...OAuth2Session_session\n      }\n    }\n  }\n"];
+/**
+ * The graphql function is used to parse GraphQL queries into a document that can be used by GraphQL clients.
+ */
+export function graphql(
+  source: "\n  fragment BrowserSession_detail on BrowserSession {\n    id\n    createdAt\n    finishedAt\n    userAgent\n    lastActiveIp\n    lastActiveAt\n    lastAuthentication {\n      id\n      createdAt\n    }\n    user {\n      id\n      username\n    }\n  }\n",
+): (typeof documents)["\n  fragment BrowserSession_detail on BrowserSession {\n    id\n    createdAt\n    finishedAt\n    userAgent\n    lastActiveIp\n    lastActiveAt\n    lastAuthentication {\n      id\n      createdAt\n    }\n    user {\n      id\n      username\n    }\n  }\n"];
+/**
+ * The graphql function is used to parse GraphQL queries into a document that can be used by GraphQL clients.
+ */
+export function graphql(
+  source: "\n  fragment CompatSession_detail on CompatSession {\n    id\n    createdAt\n    deviceId\n    finishedAt\n    lastActiveIp\n    lastActiveAt\n    ssoLogin {\n      id\n      redirectUri\n    }\n  }\n",
+): (typeof documents)["\n  fragment CompatSession_detail on CompatSession {\n    id\n    createdAt\n    deviceId\n    finishedAt\n    lastActiveIp\n    lastActiveAt\n    ssoLogin {\n      id\n      redirectUri\n    }\n  }\n"];
+/**
+ * The graphql function is used to parse GraphQL queries into a document that can be used by GraphQL clients.
+ */
+export function graphql(
+  source: "\n  fragment OAuth2Session_detail on Oauth2Session {\n    id\n    scope\n    createdAt\n    finishedAt\n    lastActiveIp\n    lastActiveAt\n    client {\n      id\n      clientId\n      clientName\n      clientUri\n      logoUri\n    }\n  }\n",
+): (typeof documents)["\n  fragment OAuth2Session_detail on Oauth2Session {\n    id\n    scope\n    createdAt\n    finishedAt\n    lastActiveIp\n    lastActiveAt\n    client {\n      id\n      clientId\n      clientName\n      clientUri\n      logoUri\n    }\n  }\n"];
+/**
+ * The graphql function is used to parse GraphQL queries into a document that can be used by GraphQL clients.
+ */
+export function graphql(
+  source: "\n  query SessionQuery($userId: ID!, $deviceId: String!) {\n    session(userId: $userId, deviceId: $deviceId) {\n      __typename\n      ...CompatSession_detail\n      ...OAuth2Session_detail\n    }\n  }\n",
+): (typeof documents)["\n  query SessionQuery($userId: ID!, $deviceId: String!) {\n    session(userId: $userId, deviceId: $deviceId) {\n      __typename\n      ...CompatSession_detail\n      ...OAuth2Session_detail\n    }\n  }\n"];
+/**
+ * The graphql function is used to parse GraphQL queries into a document that can be used by GraphQL clients.
+ */
+export function graphql(
+  source: "\n  fragment UnverifiedEmailAlert on User {\n    id\n    unverifiedEmails: emails(first: 0, state: PENDING) {\n      totalCount\n    }\n  }\n",
+): (typeof documents)["\n  fragment UnverifiedEmailAlert on User {\n    id\n    unverifiedEmails: emails(first: 0, state: PENDING) {\n      totalCount\n    }\n  }\n"];
+/**
+ * The graphql function is used to parse GraphQL queries into a document that can be used by GraphQL clients.
+ */
+export function graphql(
+  source: "\n  fragment UserEmail_email on UserEmail {\n    id\n    email\n    confirmedAt\n  }\n",
+): (typeof documents)["\n  fragment UserEmail_email on UserEmail {\n    id\n    email\n    confirmedAt\n  }\n"];
+/**
+ * The graphql function is used to parse GraphQL queries into a document that can be used by GraphQL clients.
+ */
+export function graphql(
+  source: "\n  mutation RemoveEmail($id: ID!) {\n    removeEmail(input: { userEmailId: $id }) {\n      status\n\n      user {\n        id\n      }\n    }\n  }\n",
+): (typeof documents)["\n  mutation RemoveEmail($id: ID!) {\n    removeEmail(input: { userEmailId: $id }) {\n      status\n\n      user {\n        id\n      }\n    }\n  }\n"];
+/**
+ * The graphql function is used to parse GraphQL queries into a document that can be used by GraphQL clients.
+ */
+export function graphql(
+  source: "\n  mutation SetPrimaryEmail($id: ID!) {\n    setPrimaryEmail(input: { userEmailId: $id }) {\n      status\n      user {\n        id\n        primaryEmail {\n          id\n        }\n      }\n    }\n  }\n",
+): (typeof documents)["\n  mutation SetPrimaryEmail($id: ID!) {\n    setPrimaryEmail(input: { userEmailId: $id }) {\n      status\n      user {\n        id\n        primaryEmail {\n          id\n        }\n      }\n    }\n  }\n"];
+/**
+ * The graphql function is used to parse GraphQL queries into a document that can be used by GraphQL clients.
+ */
+export function graphql(
+  source: "\n  query UserGreeting($userId: ID!) {\n    user(id: $userId) {\n      id\n      username\n      matrix {\n        mxid\n        displayName\n      }\n\n      ...UnverifiedEmailAlert\n    }\n  }\n",
+): (typeof documents)["\n  query UserGreeting($userId: ID!) {\n    user(id: $userId) {\n      id\n      username\n      matrix {\n        mxid\n        displayName\n      }\n\n      ...UnverifiedEmailAlert\n    }\n  }\n"];
+/**
+ * The graphql function is used to parse GraphQL queries into a document that can be used by GraphQL clients.
+ */
+export function graphql(
+  source: "\n  mutation AddEmail($userId: ID!, $email: String!) {\n    addEmail(input: { userId: $userId, email: $email }) {\n      status\n      violations\n      email {\n        id\n        ...UserEmail_email\n      }\n    }\n  }\n",
+): (typeof documents)["\n  mutation AddEmail($userId: ID!, $email: String!) {\n    addEmail(input: { userId: $userId, email: $email }) {\n      status\n      violations\n      email {\n        id\n        ...UserEmail_email\n      }\n    }\n  }\n"];
+/**
+ * The graphql function is used to parse GraphQL queries into a document that can be used by GraphQL clients.
+ */
 export function graphql(
   source: "\n  mutation AllowCrossSigningReset($userId: ID!) {\n    allowUserCrossSigningReset(input: { userId: $userId }) {\n      user {\n        id\n      }\n    }\n  }\n",
 ): (typeof documents)["\n  mutation AllowCrossSigningReset($userId: ID!) {\n    allowUserCrossSigningReset(input: { userId: $userId }) {\n      user {\n        id\n      }\n    }\n  }\n"];
@@ -231,54 +227,76 @@
 export function graphql(
   source: "\n  query UserEmailListQuery(\n    $userId: ID!\n    $first: Int\n    $after: String\n    $last: Int\n    $before: String\n  ) {\n    user(id: $userId) {\n      id\n\n      emails(first: $first, after: $after, last: $last, before: $before) {\n        edges {\n          cursor\n          node {\n            id\n            ...UserEmail_email\n          }\n        }\n        totalCount\n        pageInfo {\n          hasNextPage\n          hasPreviousPage\n          startCursor\n          endCursor\n        }\n      }\n    }\n  }\n",
 ): (typeof documents)["\n  query UserEmailListQuery(\n    $userId: ID!\n    $first: Int\n    $after: String\n    $last: Int\n    $before: String\n  ) {\n    user(id: $userId) {\n      id\n\n      emails(first: $first, after: $after, last: $last, before: $before) {\n        edges {\n          cursor\n          node {\n            id\n            ...UserEmail_email\n          }\n        }\n        totalCount\n        pageInfo {\n          hasNextPage\n          hasPreviousPage\n          startCursor\n          endCursor\n        }\n      }\n    }\n  }\n"];
->>>>>>> ba95dd02
-/**
- * The graphql function is used to parse GraphQL queries into a document that can be used by GraphQL clients.
- */
-export function graphql(source: "\n  query UserPrimaryEmail($userId: ID!) {\n    user(id: $userId) {\n      id\n      primaryEmail {\n        id\n      }\n    }\n  }\n"): (typeof documents)["\n  query UserPrimaryEmail($userId: ID!) {\n    user(id: $userId) {\n      id\n      primaryEmail {\n        id\n      }\n    }\n  }\n"];
-/**
- * The graphql function is used to parse GraphQL queries into a document that can be used by GraphQL clients.
- */
-export function graphql(source: "\n  mutation SetDisplayName($userId: ID!, $displayName: String) {\n    setDisplayName(input: { userId: $userId, displayName: $displayName }) {\n      status\n      user {\n        id\n        matrix {\n          displayName\n        }\n      }\n    }\n  }\n"): (typeof documents)["\n  mutation SetDisplayName($userId: ID!, $displayName: String) {\n    setDisplayName(input: { userId: $userId, displayName: $displayName }) {\n      status\n      user {\n        id\n        matrix {\n          displayName\n        }\n      }\n    }\n  }\n"];
-/**
- * The graphql function is used to parse GraphQL queries into a document that can be used by GraphQL clients.
- */
-export function graphql(source: "\n  query AppSessionList(\n    $userId: ID!\n    $state: SessionState\n    $first: Int\n    $after: String\n    $last: Int\n    $before: String\n  ) {\n    user(id: $userId) {\n      id\n      appSessions(\n        first: $first\n        after: $after\n        last: $last\n        before: $before\n        state: $state\n      ) {\n        totalCount\n\n        edges {\n          cursor\n          node {\n            __typename\n            ...CompatSession_session\n            ...OAuth2Session_session\n          }\n        }\n\n        pageInfo {\n          hasNextPage\n          hasPreviousPage\n          startCursor\n          endCursor\n        }\n      }\n    }\n  }\n"): (typeof documents)["\n  query AppSessionList(\n    $userId: ID!\n    $state: SessionState\n    $first: Int\n    $after: String\n    $last: Int\n    $before: String\n  ) {\n    user(id: $userId) {\n      id\n      appSessions(\n        first: $first\n        after: $after\n        last: $last\n        before: $before\n        state: $state\n      ) {\n        totalCount\n\n        edges {\n          cursor\n          node {\n            __typename\n            ...CompatSession_session\n            ...OAuth2Session_session\n          }\n        }\n\n        pageInfo {\n          hasNextPage\n          hasPreviousPage\n          startCursor\n          endCursor\n        }\n      }\n    }\n  }\n"];
-/**
- * The graphql function is used to parse GraphQL queries into a document that can be used by GraphQL clients.
- */
-export function graphql(source: "\n  fragment BrowserSessionsOverview_user on User {\n    id\n\n    browserSessions(first: 0, state: ACTIVE) {\n      totalCount\n    }\n  }\n"): (typeof documents)["\n  fragment BrowserSessionsOverview_user on User {\n    id\n\n    browserSessions(first: 0, state: ACTIVE) {\n      totalCount\n    }\n  }\n"];
-/**
- * The graphql function is used to parse GraphQL queries into a document that can be used by GraphQL clients.
- */
-export function graphql(source: "\n  fragment UserEmail_verifyEmail on UserEmail {\n    id\n    email\n  }\n"): (typeof documents)["\n  fragment UserEmail_verifyEmail on UserEmail {\n    id\n    email\n  }\n"];
-/**
- * The graphql function is used to parse GraphQL queries into a document that can be used by GraphQL clients.
- */
-export function graphql(source: "\n  mutation VerifyEmail($id: ID!, $code: String!) {\n    verifyEmail(input: { userEmailId: $id, code: $code }) {\n      status\n\n      user {\n        id\n        primaryEmail {\n          id\n        }\n      }\n\n      email {\n        id\n        ...UserEmail_email\n      }\n    }\n  }\n"): (typeof documents)["\n  mutation VerifyEmail($id: ID!, $code: String!) {\n    verifyEmail(input: { userEmailId: $id, code: $code }) {\n      status\n\n      user {\n        id\n        primaryEmail {\n          id\n        }\n      }\n\n      email {\n        id\n        ...UserEmail_email\n      }\n    }\n  }\n"];
-/**
- * The graphql function is used to parse GraphQL queries into a document that can be used by GraphQL clients.
- */
-export function graphql(source: "\n  mutation ResendVerificationEmail($id: ID!) {\n    sendVerificationEmail(input: { userEmailId: $id }) {\n      status\n\n      user {\n        id\n        primaryEmail {\n          id\n        }\n      }\n\n      email {\n        id\n        ...UserEmail_email\n      }\n    }\n  }\n"): (typeof documents)["\n  mutation ResendVerificationEmail($id: ID!) {\n    sendVerificationEmail(input: { userEmailId: $id }) {\n      status\n\n      user {\n        id\n        primaryEmail {\n          id\n        }\n      }\n\n      email {\n        id\n        ...UserEmail_email\n      }\n    }\n  }\n"];
-/**
- * The graphql function is used to parse GraphQL queries into a document that can be used by GraphQL clients.
- */
-export function graphql(source: "\n  query BrowserSessionQuery($id: ID!) {\n    browserSession(id: $id) {\n      id\n      ...BrowserSession_detail\n    }\n  }\n"): (typeof documents)["\n  query BrowserSessionQuery($id: ID!) {\n    browserSession(id: $id) {\n      id\n      ...BrowserSession_detail\n    }\n  }\n"];
-/**
- * The graphql function is used to parse GraphQL queries into a document that can be used by GraphQL clients.
- */
-export function graphql(source: "\n  query OAuth2ClientQuery($id: ID!) {\n    oauth2Client(id: $id) {\n      ...OAuth2Client_detail\n    }\n  }\n"): (typeof documents)["\n  query OAuth2ClientQuery($id: ID!) {\n    oauth2Client(id: $id) {\n      ...OAuth2Client_detail\n    }\n  }\n"];
-/**
- * The graphql function is used to parse GraphQL queries into a document that can be used by GraphQL clients.
- */
-export function graphql(source: "\n  query SessionsOverviewQuery {\n    viewer {\n      __typename\n\n      ... on User {\n        id\n        ...BrowserSessionsOverview_user\n      }\n    }\n  }\n"): (typeof documents)["\n  query SessionsOverviewQuery {\n    viewer {\n      __typename\n\n      ... on User {\n        id\n        ...BrowserSessionsOverview_user\n      }\n    }\n  }\n"];
-/**
- * The graphql function is used to parse GraphQL queries into a document that can be used by GraphQL clients.
- */
-export function graphql(source: "\n  query VerifyEmailQuery($id: ID!) {\n    userEmail(id: $id) {\n      ...UserEmail_verifyEmail\n    }\n  }\n"): (typeof documents)["\n  query VerifyEmailQuery($id: ID!) {\n    userEmail(id: $id) {\n      ...UserEmail_verifyEmail\n    }\n  }\n"];
+/**
+ * The graphql function is used to parse GraphQL queries into a document that can be used by GraphQL clients.
+ */
+export function graphql(
+  source: "\n  query UserPrimaryEmail($userId: ID!) {\n    user(id: $userId) {\n      id\n      primaryEmail {\n        id\n      }\n    }\n  }\n",
+): (typeof documents)["\n  query UserPrimaryEmail($userId: ID!) {\n    user(id: $userId) {\n      id\n      primaryEmail {\n        id\n      }\n    }\n  }\n"];
+/**
+ * The graphql function is used to parse GraphQL queries into a document that can be used by GraphQL clients.
+ */
+export function graphql(
+  source: "\n  mutation SetDisplayName($userId: ID!, $displayName: String) {\n    setDisplayName(input: { userId: $userId, displayName: $displayName }) {\n      status\n      user {\n        id\n        matrix {\n          displayName\n        }\n      }\n    }\n  }\n",
+): (typeof documents)["\n  mutation SetDisplayName($userId: ID!, $displayName: String) {\n    setDisplayName(input: { userId: $userId, displayName: $displayName }) {\n      status\n      user {\n        id\n        matrix {\n          displayName\n        }\n      }\n    }\n  }\n"];
+/**
+ * The graphql function is used to parse GraphQL queries into a document that can be used by GraphQL clients.
+ */
+export function graphql(
+  source: "\n  query AppSessionList(\n    $userId: ID!\n    $state: SessionState\n    $first: Int\n    $after: String\n    $last: Int\n    $before: String\n  ) {\n    user(id: $userId) {\n      id\n      appSessions(\n        first: $first\n        after: $after\n        last: $last\n        before: $before\n        state: $state\n      ) {\n        totalCount\n\n        edges {\n          cursor\n          node {\n            __typename\n            ...CompatSession_session\n            ...OAuth2Session_session\n          }\n        }\n\n        pageInfo {\n          hasNextPage\n          hasPreviousPage\n          startCursor\n          endCursor\n        }\n      }\n    }\n  }\n",
+): (typeof documents)["\n  query AppSessionList(\n    $userId: ID!\n    $state: SessionState\n    $first: Int\n    $after: String\n    $last: Int\n    $before: String\n  ) {\n    user(id: $userId) {\n      id\n      appSessions(\n        first: $first\n        after: $after\n        last: $last\n        before: $before\n        state: $state\n      ) {\n        totalCount\n\n        edges {\n          cursor\n          node {\n            __typename\n            ...CompatSession_session\n            ...OAuth2Session_session\n          }\n        }\n\n        pageInfo {\n          hasNextPage\n          hasPreviousPage\n          startCursor\n          endCursor\n        }\n      }\n    }\n  }\n"];
+/**
+ * The graphql function is used to parse GraphQL queries into a document that can be used by GraphQL clients.
+ */
+export function graphql(
+  source: "\n  fragment BrowserSessionsOverview_user on User {\n    id\n\n    browserSessions(first: 0, state: ACTIVE) {\n      totalCount\n    }\n  }\n",
+): (typeof documents)["\n  fragment BrowserSessionsOverview_user on User {\n    id\n\n    browserSessions(first: 0, state: ACTIVE) {\n      totalCount\n    }\n  }\n"];
+/**
+ * The graphql function is used to parse GraphQL queries into a document that can be used by GraphQL clients.
+ */
+export function graphql(
+  source: "\n  fragment UserEmail_verifyEmail on UserEmail {\n    id\n    email\n  }\n",
+): (typeof documents)["\n  fragment UserEmail_verifyEmail on UserEmail {\n    id\n    email\n  }\n"];
+/**
+ * The graphql function is used to parse GraphQL queries into a document that can be used by GraphQL clients.
+ */
+export function graphql(
+  source: "\n  mutation VerifyEmail($id: ID!, $code: String!) {\n    verifyEmail(input: { userEmailId: $id, code: $code }) {\n      status\n\n      user {\n        id\n        primaryEmail {\n          id\n        }\n      }\n\n      email {\n        id\n        ...UserEmail_email\n      }\n    }\n  }\n",
+): (typeof documents)["\n  mutation VerifyEmail($id: ID!, $code: String!) {\n    verifyEmail(input: { userEmailId: $id, code: $code }) {\n      status\n\n      user {\n        id\n        primaryEmail {\n          id\n        }\n      }\n\n      email {\n        id\n        ...UserEmail_email\n      }\n    }\n  }\n"];
+/**
+ * The graphql function is used to parse GraphQL queries into a document that can be used by GraphQL clients.
+ */
+export function graphql(
+  source: "\n  mutation ResendVerificationEmail($id: ID!) {\n    sendVerificationEmail(input: { userEmailId: $id }) {\n      status\n\n      user {\n        id\n        primaryEmail {\n          id\n        }\n      }\n\n      email {\n        id\n        ...UserEmail_email\n      }\n    }\n  }\n",
+): (typeof documents)["\n  mutation ResendVerificationEmail($id: ID!) {\n    sendVerificationEmail(input: { userEmailId: $id }) {\n      status\n\n      user {\n        id\n        primaryEmail {\n          id\n        }\n      }\n\n      email {\n        id\n        ...UserEmail_email\n      }\n    }\n  }\n"];
+/**
+ * The graphql function is used to parse GraphQL queries into a document that can be used by GraphQL clients.
+ */
+export function graphql(
+  source: "\n  query BrowserSessionQuery($id: ID!) {\n    browserSession(id: $id) {\n      id\n      ...BrowserSession_detail\n    }\n  }\n",
+): (typeof documents)["\n  query BrowserSessionQuery($id: ID!) {\n    browserSession(id: $id) {\n      id\n      ...BrowserSession_detail\n    }\n  }\n"];
+/**
+ * The graphql function is used to parse GraphQL queries into a document that can be used by GraphQL clients.
+ */
+export function graphql(
+  source: "\n  query OAuth2ClientQuery($id: ID!) {\n    oauth2Client(id: $id) {\n      ...OAuth2Client_detail\n    }\n  }\n",
+): (typeof documents)["\n  query OAuth2ClientQuery($id: ID!) {\n    oauth2Client(id: $id) {\n      ...OAuth2Client_detail\n    }\n  }\n"];
+/**
+ * The graphql function is used to parse GraphQL queries into a document that can be used by GraphQL clients.
+ */
+export function graphql(
+  source: "\n  query SessionsOverviewQuery {\n    viewer {\n      __typename\n\n      ... on User {\n        id\n        ...BrowserSessionsOverview_user\n      }\n    }\n  }\n",
+): (typeof documents)["\n  query SessionsOverviewQuery {\n    viewer {\n      __typename\n\n      ... on User {\n        id\n        ...BrowserSessionsOverview_user\n      }\n    }\n  }\n"];
+/**
+ * The graphql function is used to parse GraphQL queries into a document that can be used by GraphQL clients.
+ */
+export function graphql(
+  source: "\n  query VerifyEmailQuery($id: ID!) {\n    userEmail(id: $id) {\n      ...UserEmail_verifyEmail\n    }\n  }\n",
+): (typeof documents)["\n  query VerifyEmailQuery($id: ID!) {\n    userEmail(id: $id) {\n      ...UserEmail_verifyEmail\n    }\n  }\n"];
 
 export function graphql(source: string) {
   return (documents as any)[source] ?? {};
 }
 
-export type DocumentType<TDocumentNode extends DocumentNode<any, any>> = TDocumentNode extends DocumentNode<  infer TType,  any>  ? TType  : never;+export type DocumentType<TDocumentNode extends DocumentNode<any, any>> =
+  TDocumentNode extends DocumentNode<infer TType, any> ? TType : never;