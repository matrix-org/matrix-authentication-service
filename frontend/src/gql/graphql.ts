/* eslint-disable */
import { TypedDocumentNode as DocumentNode } from "@graphql-typed-document-node/core";
export type Maybe<T> = T | null;
export type InputMaybe<T> = Maybe<T>;
export type Exact<T extends { [key: string]: unknown }> = {
  [K in keyof T]: T[K];
};
export type MakeOptional<T, K extends keyof T> = Omit<T, K> & {
  [SubKey in K]?: Maybe<T[SubKey]>;
};
export type MakeMaybe<T, K extends keyof T> = Omit<T, K> & {
  [SubKey in K]: Maybe<T[SubKey]>;
};
export type MakeEmpty<
  T extends { [key: string]: unknown },
  K extends keyof T,
> = { [_ in K]?: never };
export type Incremental<T> =
  | T
  | {
      [P in keyof T]?: P extends " $fragmentName" | "__typename" ? T[P] : never;
    };
/** All built-in and custom scalars, mapped to their actual values */
export type Scalars = {
  ID: { input: string; output: string };
  String: { input: string; output: string };
  Boolean: { input: boolean; output: boolean };
  Int: { input: number; output: number };
  Float: { input: number; output: number };
  /**
   * Implement the DateTime<Utc> scalar
   *
   * The input/output is a string in RFC3339 format.
   */
  DateTime: { input: any; output: any };
  /** URL is a String implementing the [URL Standard](http://url.spec.whatwg.org/) */
  Url: { input: any; output: any };
};

/** The input for the `addEmail` mutation */
export type AddEmailInput = {
  /** The email address to add */
  email: Scalars["String"]["input"];
  /** The ID of the user to add the email address to */
  userId: Scalars["ID"]["input"];
};

/** The payload of the `addEmail` mutation */
export type AddEmailPayload = {
  __typename?: "AddEmailPayload";
  /** The email address that was added */
  email?: Maybe<UserEmail>;
  /** Status of the operation */
  status: AddEmailStatus;
  /** The user to whom the email address was added */
  user?: Maybe<User>;
  /** The list of policy violations if the email address was denied */
  violations?: Maybe<Array<Scalars["String"]["output"]>>;
};

/** The status of the `addEmail` mutation */
export enum AddEmailStatus {
  /** The email address was added */
  Added = "ADDED",
  /** The email address is not allowed by the policy */
  Denied = "DENIED",
  /** The email address already exists */
  Exists = "EXISTS",
  /** The email address is invalid */
  Invalid = "INVALID",
}

export type Anonymous = Node & {
  __typename?: "Anonymous";
  id: Scalars["ID"]["output"];
};

/**
 * An authentication records when a user enter their credential in a browser
 * session.
 */
export type Authentication = CreationEvent &
  Node & {
    __typename?: "Authentication";
    /** When the object was created. */
    createdAt: Scalars["DateTime"]["output"];
    /** ID of the object. */
    id: Scalars["ID"]["output"];
  };

/** A browser session represents a logged in user in a browser. */
export type BrowserSession = CreationEvent &
  Node & {
    __typename?: "BrowserSession";
    /** When the object was created. */
    createdAt: Scalars["DateTime"]["output"];
    /** When the session was finished. */
    finishedAt?: Maybe<Scalars["DateTime"]["output"]>;
    /** ID of the object. */
    id: Scalars["ID"]["output"];
    /** The most recent authentication of this session. */
    lastAuthentication?: Maybe<Authentication>;
    /** The state of the session. */
    state: BrowserSessionState;
    /** The user logged in this session. */
    user: User;
    /** The user-agent string with which the session was created. */
    userAgent?: Maybe<Scalars["String"]["output"]>;
  };

export type BrowserSessionConnection = {
  __typename?: "BrowserSessionConnection";
  /** A list of edges. */
  edges: Array<BrowserSessionEdge>;
  /** A list of nodes. */
  nodes: Array<BrowserSession>;
  /** Information to aid in pagination. */
  pageInfo: PageInfo;
  /** Identifies the total count of items in the connection. */
  totalCount: Scalars["Int"]["output"];
};

/** An edge in a connection. */
export type BrowserSessionEdge = {
  __typename?: "BrowserSessionEdge";
  /** A cursor for use in pagination */
  cursor: Scalars["String"]["output"];
  /** The item at the end of the edge */
  node: BrowserSession;
};

/** The state of a browser session. */
export enum BrowserSessionState {
  /** The session is active. */
  Active = "ACTIVE",
  /** The session is no longer active. */
  Finished = "FINISHED",
}

/**
 * A compat session represents a client session which used the legacy Matrix
 * login API.
 */
export type CompatSession = CreationEvent &
  Node & {
    __typename?: "CompatSession";
    /** When the object was created. */
    createdAt: Scalars["DateTime"]["output"];
    /** The Matrix Device ID of this session. */
    deviceId: Scalars["String"]["output"];
    /** When the session ended. */
    finishedAt?: Maybe<Scalars["DateTime"]["output"]>;
    /** ID of the object. */
    id: Scalars["ID"]["output"];
    /** The associated SSO login, if any. */
    ssoLogin?: Maybe<CompatSsoLogin>;
    /** The state of the session. */
    state: CompatSessionState;
    /** The user authorized for this session. */
    user: User;
  };

export type CompatSessionConnection = {
  __typename?: "CompatSessionConnection";
  /** A list of edges. */
  edges: Array<CompatSessionEdge>;
  /** A list of nodes. */
  nodes: Array<CompatSession>;
  /** Information to aid in pagination. */
  pageInfo: PageInfo;
  /** Identifies the total count of items in the connection. */
  totalCount: Scalars["Int"]["output"];
};

/** An edge in a connection. */
export type CompatSessionEdge = {
  __typename?: "CompatSessionEdge";
  /** A cursor for use in pagination */
  cursor: Scalars["String"]["output"];
  /** The item at the end of the edge */
  node: CompatSession;
};

/** The state of a compatibility session. */
export enum CompatSessionState {
  /** The session is active. */
  Active = "ACTIVE",
  /** The session is no longer active. */
  Finished = "FINISHED",
}

/** The type of a compatibility session. */
export enum CompatSessionType {
  /** The session was created by a SSO login. */
  SsoLogin = "SSO_LOGIN",
  /** The session was created by an unknown method. */
  Unknown = "UNKNOWN",
}

/**
 * A compat SSO login represents a login done through the legacy Matrix login
 * API, via the `m.login.sso` login method.
 */
export type CompatSsoLogin = Node & {
  __typename?: "CompatSsoLogin";
  /** When the object was created. */
  createdAt: Scalars["DateTime"]["output"];
  /** When the client exchanged the login token sent during the redirection. */
  exchangedAt?: Maybe<Scalars["DateTime"]["output"]>;
  /**
   * When the login was fulfilled, and the user was redirected back to the
   * client.
   */
  fulfilledAt?: Maybe<Scalars["DateTime"]["output"]>;
  /** ID of the object. */
  id: Scalars["ID"]["output"];
  /** The redirect URI used during the login. */
  redirectUri: Scalars["Url"]["output"];
  /** The compat session which was started by this login. */
  session?: Maybe<CompatSession>;
};

export type CompatSsoLoginConnection = {
  __typename?: "CompatSsoLoginConnection";
  /** A list of edges. */
  edges: Array<CompatSsoLoginEdge>;
  /** A list of nodes. */
  nodes: Array<CompatSsoLogin>;
  /** Information to aid in pagination. */
  pageInfo: PageInfo;
  /** Identifies the total count of items in the connection. */
  totalCount: Scalars["Int"]["output"];
};

/** An edge in a connection. */
export type CompatSsoLoginEdge = {
  __typename?: "CompatSsoLoginEdge";
  /** A cursor for use in pagination */
  cursor: Scalars["String"]["output"];
  /** The item at the end of the edge */
  node: CompatSsoLogin;
};

/** An object with a creation date. */
export type CreationEvent = {
  /** When the object was created. */
  createdAt: Scalars["DateTime"]["output"];
};

/** The input of the `endBrowserSession` mutation. */
export type EndBrowserSessionInput = {
  /** The ID of the session to end. */
  browserSessionId: Scalars["ID"]["input"];
};

export type EndBrowserSessionPayload = {
  __typename?: "EndBrowserSessionPayload";
  /** Returns the ended session. */
  browserSession?: Maybe<BrowserSession>;
  /** The status of the mutation. */
  status: EndBrowserSessionStatus;
};

/** The status of the `endBrowserSession` mutation. */
export enum EndBrowserSessionStatus {
  /** The session was ended. */
  Ended = "ENDED",
  /** The session was not found. */
  NotFound = "NOT_FOUND",
}

/** The input of the `endCompatSession` mutation. */
export type EndCompatSessionInput = {
  /** The ID of the session to end. */
  compatSessionId: Scalars["ID"]["input"];
};

export type EndCompatSessionPayload = {
  __typename?: "EndCompatSessionPayload";
  /** Returns the ended session. */
  compatSession?: Maybe<CompatSession>;
  /** The status of the mutation. */
  status: EndCompatSessionStatus;
};

/** The status of the `endCompatSession` mutation. */
export enum EndCompatSessionStatus {
  /** The session was ended. */
  Ended = "ENDED",
  /** The session was not found. */
  NotFound = "NOT_FOUND",
}

/** The input of the `endOauth2Session` mutation. */
export type EndOAuth2SessionInput = {
  /** The ID of the session to end. */
  oauth2SessionId: Scalars["ID"]["input"];
};

export type EndOAuth2SessionPayload = {
  __typename?: "EndOAuth2SessionPayload";
  /** Returns the ended session. */
  oauth2Session?: Maybe<Oauth2Session>;
  /** The status of the mutation. */
  status: EndOAuth2SessionStatus;
};

/** The status of the `endOauth2Session` mutation. */
export enum EndOAuth2SessionStatus {
  /** The session was ended. */
  Ended = "ENDED",
  /** The session was not found. */
  NotFound = "NOT_FOUND",
}

export type MatrixUser = {
  __typename?: "MatrixUser";
  /** The avatar URL of the user, if any. */
  avatarUrl?: Maybe<Scalars["String"]["output"]>;
  /** The display name of the user, if any. */
  displayName?: Maybe<Scalars["String"]["output"]>;
  /** The Matrix ID of the user. */
  mxid: Scalars["String"]["output"];
};

/** The mutations root of the GraphQL interface. */
export type Mutation = {
  __typename?: "Mutation";
  /** Add an email address to the specified user */
  addEmail: AddEmailPayload;
  endBrowserSession: EndBrowserSessionPayload;
  endCompatSession: EndCompatSessionPayload;
  endOauth2Session: EndOAuth2SessionPayload;
  /** Remove an email address */
  removeEmail: RemoveEmailPayload;
  /** Send a verification code for an email address */
  sendVerificationEmail: SendVerificationEmailPayload;
  /** Set the display name of a user */
  setDisplayName: SetDisplayNamePayload;
  /** Set an email address as primary */
  setPrimaryEmail: SetPrimaryEmailPayload;
  /** Submit a verification code for an email address */
  verifyEmail: VerifyEmailPayload;
};

/** The mutations root of the GraphQL interface. */
export type MutationAddEmailArgs = {
  input: AddEmailInput;
};

/** The mutations root of the GraphQL interface. */
export type MutationEndBrowserSessionArgs = {
  input: EndBrowserSessionInput;
};

/** The mutations root of the GraphQL interface. */
export type MutationEndCompatSessionArgs = {
  input: EndCompatSessionInput;
};

/** The mutations root of the GraphQL interface. */
export type MutationEndOauth2SessionArgs = {
  input: EndOAuth2SessionInput;
};

/** The mutations root of the GraphQL interface. */
export type MutationRemoveEmailArgs = {
  input: RemoveEmailInput;
};

/** The mutations root of the GraphQL interface. */
export type MutationSendVerificationEmailArgs = {
  input: SendVerificationEmailInput;
};

/** The mutations root of the GraphQL interface. */
export type MutationSetDisplayNameArgs = {
  input: SetDisplayNameInput;
};

/** The mutations root of the GraphQL interface. */
export type MutationSetPrimaryEmailArgs = {
  input: SetPrimaryEmailInput;
};

/** The mutations root of the GraphQL interface. */
export type MutationVerifyEmailArgs = {
  input: VerifyEmailInput;
};

/** An object with an ID. */
export type Node = {
  /** ID of the object. */
  id: Scalars["ID"]["output"];
};

/** The application type advertised by the client. */
export enum Oauth2ApplicationType {
  /** Client is a native application. */
  Native = "NATIVE",
  /** Client is a web application. */
  Web = "WEB",
}

/** An OAuth 2.0 client */
export type Oauth2Client = Node & {
  __typename?: "Oauth2Client";
  /** The application type advertised by the client. */
  applicationType?: Maybe<Oauth2ApplicationType>;
  /** OAuth 2.0 client ID */
  clientId: Scalars["String"]["output"];
  /** Client name advertised by the client. */
  clientName?: Maybe<Scalars["String"]["output"]>;
  /** Client URI advertised by the client. */
  clientUri?: Maybe<Scalars["Url"]["output"]>;
  /** List of contacts advertised by the client. */
  contacts: Array<Scalars["String"]["output"]>;
  /** ID of the object. */
  id: Scalars["ID"]["output"];
  /** Privacy policy URI advertised by the client. */
  policyUri?: Maybe<Scalars["Url"]["output"]>;
  /** List of redirect URIs used for authorization grants by the client. */
  redirectUris: Array<Scalars["Url"]["output"]>;
  /** Terms of services URI advertised by the client. */
  tosUri?: Maybe<Scalars["Url"]["output"]>;
};

/**
 * An OAuth 2.0 session represents a client session which used the OAuth APIs
 * to login.
 */
export type Oauth2Session = CreationEvent &
  Node & {
    __typename?: "Oauth2Session";
    /** The browser session which started this OAuth 2.0 session. */
    browserSession?: Maybe<BrowserSession>;
    /** OAuth 2.0 client used by this session. */
    client: Oauth2Client;
    /** When the object was created. */
    createdAt: Scalars["DateTime"]["output"];
    /** When the session ended. */
    finishedAt?: Maybe<Scalars["DateTime"]["output"]>;
    /** ID of the object. */
    id: Scalars["ID"]["output"];
    /** Scope granted for this session. */
    scope: Scalars["String"]["output"];
    /** The state of the session. */
    state: Oauth2SessionState;
    /** User authorized for this session. */
    user: User;
  };

export type Oauth2SessionConnection = {
  __typename?: "Oauth2SessionConnection";
  /** A list of edges. */
  edges: Array<Oauth2SessionEdge>;
  /** A list of nodes. */
  nodes: Array<Oauth2Session>;
  /** Information to aid in pagination. */
  pageInfo: PageInfo;
  /** Identifies the total count of items in the connection. */
  totalCount: Scalars["Int"]["output"];
};

/** An edge in a connection. */
export type Oauth2SessionEdge = {
  __typename?: "Oauth2SessionEdge";
  /** A cursor for use in pagination */
  cursor: Scalars["String"]["output"];
  /** The item at the end of the edge */
  node: Oauth2Session;
};

/** The state of an OAuth 2.0 session. */
export enum Oauth2SessionState {
  /** The session is active. */
  Active = "ACTIVE",
  /** The session is no longer active. */
  Finished = "FINISHED",
}

/** Information about pagination in a connection */
export type PageInfo = {
  __typename?: "PageInfo";
  /** When paginating forwards, the cursor to continue. */
  endCursor?: Maybe<Scalars["String"]["output"]>;
  /** When paginating forwards, are there more items? */
  hasNextPage: Scalars["Boolean"]["output"];
  /** When paginating backwards, are there more items? */
  hasPreviousPage: Scalars["Boolean"]["output"];
  /** When paginating backwards, the cursor to continue. */
  startCursor?: Maybe<Scalars["String"]["output"]>;
};

/** The query root of the GraphQL interface. */
export type Query = {
  __typename?: "Query";
  /** Fetch a browser session by its ID. */
  browserSession?: Maybe<BrowserSession>;
  /**
   * Get the current logged in browser session
   * @deprecated Use `viewerSession` instead.
   */
  currentBrowserSession?: Maybe<BrowserSession>;
  /**
   * Get the current logged in user
   * @deprecated Use `viewer` instead.
   */
  currentUser?: Maybe<User>;
  /** Fetches an object given its ID. */
  node?: Maybe<Node>;
  /** Fetch an OAuth 2.0 client by its ID. */
  oauth2Client?: Maybe<Oauth2Client>;
  /** Lookup a compat or OAuth 2.0 session */
  session?: Maybe<Session>;
  /** Fetch an upstream OAuth 2.0 link by its ID. */
  upstreamOauth2Link?: Maybe<UpstreamOAuth2Link>;
  /** Fetch an upstream OAuth 2.0 provider by its ID. */
  upstreamOauth2Provider?: Maybe<UpstreamOAuth2Provider>;
  /** Get a list of upstream OAuth 2.0 providers. */
  upstreamOauth2Providers: UpstreamOAuth2ProviderConnection;
  /** Fetch a user by its ID. */
  user?: Maybe<User>;
  /** Fetch a user email by its ID. */
  userEmail?: Maybe<UserEmail>;
  /** Get the viewer */
  viewer: Viewer;
  /** Get the viewer's session */
  viewerSession: ViewerSession;
};

/** The query root of the GraphQL interface. */
export type QueryBrowserSessionArgs = {
  id: Scalars["ID"]["input"];
};

/** The query root of the GraphQL interface. */
export type QueryNodeArgs = {
  id: Scalars["ID"]["input"];
};

/** The query root of the GraphQL interface. */
export type QueryOauth2ClientArgs = {
  id: Scalars["ID"]["input"];
};

/** The query root of the GraphQL interface. */
export type QuerySessionArgs = {
  deviceId: Scalars["String"]["input"];
  userId: Scalars["ID"]["input"];
};

/** The query root of the GraphQL interface. */
export type QueryUpstreamOauth2LinkArgs = {
  id: Scalars["ID"]["input"];
};

/** The query root of the GraphQL interface. */
export type QueryUpstreamOauth2ProviderArgs = {
  id: Scalars["ID"]["input"];
};

/** The query root of the GraphQL interface. */
export type QueryUpstreamOauth2ProvidersArgs = {
  after?: InputMaybe<Scalars["String"]["input"]>;
  before?: InputMaybe<Scalars["String"]["input"]>;
  first?: InputMaybe<Scalars["Int"]["input"]>;
  last?: InputMaybe<Scalars["Int"]["input"]>;
};

/** The query root of the GraphQL interface. */
export type QueryUserArgs = {
  id: Scalars["ID"]["input"];
};

/** The query root of the GraphQL interface. */
export type QueryUserEmailArgs = {
  id: Scalars["ID"]["input"];
};

/** The input for the `removeEmail` mutation */
export type RemoveEmailInput = {
  /** The ID of the email address to remove */
  userEmailId: Scalars["ID"]["input"];
};

/** The payload of the `removeEmail` mutation */
export type RemoveEmailPayload = {
  __typename?: "RemoveEmailPayload";
  /** The email address that was removed */
  email?: Maybe<UserEmail>;
  /** Status of the operation */
  status: RemoveEmailStatus;
  /** The user to whom the email address belonged */
  user?: Maybe<User>;
};

/** The status of the `removeEmail` mutation */
export enum RemoveEmailStatus {
  /** The email address was not found */
  NotFound = "NOT_FOUND",
  /** Can't remove the primary email address */
  Primary = "PRIMARY",
  /** The email address was removed */
  Removed = "REMOVED",
}

/** The input for the `sendVerificationEmail` mutation */
export type SendVerificationEmailInput = {
  /** The ID of the email address to verify */
  userEmailId: Scalars["ID"]["input"];
};

/** The payload of the `sendVerificationEmail` mutation */
export type SendVerificationEmailPayload = {
  __typename?: "SendVerificationEmailPayload";
  /** The email address to which the verification email was sent */
  email: UserEmail;
  /** Status of the operation */
  status: SendVerificationEmailStatus;
  /** The user to whom the email address belongs */
  user: User;
};

/** The status of the `sendVerificationEmail` mutation */
export enum SendVerificationEmailStatus {
  /** The email address is already verified */
  AlreadyVerified = "ALREADY_VERIFIED",
  /** The verification email was sent */
  Sent = "SENT",
}

/** A client session, either compat or OAuth 2.0 */
export type Session = CompatSession | Oauth2Session;

/** The input for the `addEmail` mutation */
export type SetDisplayNameInput = {
  /** The display name to set. If `None`, the display name will be removed. */
  displayName?: InputMaybe<Scalars["String"]["input"]>;
  /** The ID of the user to add the email address to */
  userId: Scalars["ID"]["input"];
};

/** The payload of the `setDisplayName` mutation */
export type SetDisplayNamePayload = {
  __typename?: "SetDisplayNamePayload";
  /** Status of the operation */
  status: SetDisplayNameStatus;
  /** The user that was updated */
  user?: Maybe<User>;
};

/** The status of the `setDisplayName` mutation */
export enum SetDisplayNameStatus {
  /** The display name is invalid */
  Invalid = "INVALID",
  /** The display name was set */
  Set = "SET",
}

/** The input for the `setPrimaryEmail` mutation */
export type SetPrimaryEmailInput = {
  /** The ID of the email address to set as primary */
  userEmailId: Scalars["ID"]["input"];
};

/** The payload of the `setPrimaryEmail` mutation */
export type SetPrimaryEmailPayload = {
  __typename?: "SetPrimaryEmailPayload";
  status: SetPrimaryEmailStatus;
  /** The user to whom the email address belongs */
  user?: Maybe<User>;
};

/** The status of the `setPrimaryEmail` mutation */
export enum SetPrimaryEmailStatus {
  /** The email address was not found */
  NotFound = "NOT_FOUND",
  /** The email address was set as primary */
  Set = "SET",
  /** Can't make an unverified email address primary */
  Unverified = "UNVERIFIED",
}

export type UpstreamOAuth2Link = CreationEvent &
  Node & {
    __typename?: "UpstreamOAuth2Link";
    /** When the object was created. */
    createdAt: Scalars["DateTime"]["output"];
    /** ID of the object. */
    id: Scalars["ID"]["output"];
    /** The provider for which this link is. */
    provider: UpstreamOAuth2Provider;
    /** Subject used for linking */
    subject: Scalars["String"]["output"];
    /** The user to which this link is associated. */
    user?: Maybe<User>;
  };

export type UpstreamOAuth2LinkConnection = {
  __typename?: "UpstreamOAuth2LinkConnection";
  /** A list of edges. */
  edges: Array<UpstreamOAuth2LinkEdge>;
  /** A list of nodes. */
  nodes: Array<UpstreamOAuth2Link>;
  /** Information to aid in pagination. */
  pageInfo: PageInfo;
  /** Identifies the total count of items in the connection. */
  totalCount: Scalars["Int"]["output"];
};

/** An edge in a connection. */
export type UpstreamOAuth2LinkEdge = {
  __typename?: "UpstreamOAuth2LinkEdge";
  /** A cursor for use in pagination */
  cursor: Scalars["String"]["output"];
  /** The item at the end of the edge */
  node: UpstreamOAuth2Link;
};

export type UpstreamOAuth2Provider = CreationEvent &
  Node & {
    __typename?: "UpstreamOAuth2Provider";
    /** Client ID used for this provider. */
    clientId: Scalars["String"]["output"];
    /** When the object was created. */
    createdAt: Scalars["DateTime"]["output"];
    /** ID of the object. */
    id: Scalars["ID"]["output"];
    /** OpenID Connect issuer URL. */
    issuer: Scalars["String"]["output"];
  };

export type UpstreamOAuth2ProviderConnection = {
  __typename?: "UpstreamOAuth2ProviderConnection";
  /** A list of edges. */
  edges: Array<UpstreamOAuth2ProviderEdge>;
  /** A list of nodes. */
  nodes: Array<UpstreamOAuth2Provider>;
  /** Information to aid in pagination. */
  pageInfo: PageInfo;
  /** Identifies the total count of items in the connection. */
  totalCount: Scalars["Int"]["output"];
};

/** An edge in a connection. */
export type UpstreamOAuth2ProviderEdge = {
  __typename?: "UpstreamOAuth2ProviderEdge";
  /** A cursor for use in pagination */
  cursor: Scalars["String"]["output"];
  /** The item at the end of the edge */
  node: UpstreamOAuth2Provider;
};

/** A user is an individual's account. */
export type User = Node & {
  __typename?: "User";
  /** Get the list of active browser sessions, chronologically sorted */
  browserSessions: BrowserSessionConnection;
  /** Get the list of compatibility sessions, chronologically sorted */
  compatSessions: CompatSessionConnection;
  /** Get the list of compatibility SSO logins, chronologically sorted */
  compatSsoLogins: CompatSsoLoginConnection;
  /** Get the list of emails, chronologically sorted */
  emails: UserEmailConnection;
  /** ID of the object. */
  id: Scalars["ID"]["output"];
  /** Access to the user's Matrix account information. */
  matrix: MatrixUser;
  /** Get the list of OAuth 2.0 sessions, chronologically sorted */
  oauth2Sessions: Oauth2SessionConnection;
  /** Primary email address of the user. */
  primaryEmail?: Maybe<UserEmail>;
  /** Get the list of upstream OAuth 2.0 links */
  upstreamOauth2Links: UpstreamOAuth2LinkConnection;
  /** Username chosen by the user. */
  username: Scalars["String"]["output"];
};

/** A user is an individual's account. */
export type UserBrowserSessionsArgs = {
  after?: InputMaybe<Scalars["String"]["input"]>;
  before?: InputMaybe<Scalars["String"]["input"]>;
  first?: InputMaybe<Scalars["Int"]["input"]>;
  last?: InputMaybe<Scalars["Int"]["input"]>;
  state?: InputMaybe<BrowserSessionState>;
};

/** A user is an individual's account. */
export type UserCompatSessionsArgs = {
  after?: InputMaybe<Scalars["String"]["input"]>;
  before?: InputMaybe<Scalars["String"]["input"]>;
  first?: InputMaybe<Scalars["Int"]["input"]>;
  last?: InputMaybe<Scalars["Int"]["input"]>;
  state?: InputMaybe<CompatSessionState>;
  type?: InputMaybe<CompatSessionType>;
};

/** A user is an individual's account. */
export type UserCompatSsoLoginsArgs = {
  after?: InputMaybe<Scalars["String"]["input"]>;
  before?: InputMaybe<Scalars["String"]["input"]>;
  first?: InputMaybe<Scalars["Int"]["input"]>;
  last?: InputMaybe<Scalars["Int"]["input"]>;
};

/** A user is an individual's account. */
export type UserEmailsArgs = {
  after?: InputMaybe<Scalars["String"]["input"]>;
  before?: InputMaybe<Scalars["String"]["input"]>;
  first?: InputMaybe<Scalars["Int"]["input"]>;
  last?: InputMaybe<Scalars["Int"]["input"]>;
  state?: InputMaybe<UserEmailState>;
};

/** A user is an individual's account. */
export type UserOauth2SessionsArgs = {
  after?: InputMaybe<Scalars["String"]["input"]>;
  before?: InputMaybe<Scalars["String"]["input"]>;
  client?: InputMaybe<Scalars["ID"]["input"]>;
  first?: InputMaybe<Scalars["Int"]["input"]>;
  last?: InputMaybe<Scalars["Int"]["input"]>;
  state?: InputMaybe<Oauth2SessionState>;
};

/** A user is an individual's account. */
export type UserUpstreamOauth2LinksArgs = {
  after?: InputMaybe<Scalars["String"]["input"]>;
  before?: InputMaybe<Scalars["String"]["input"]>;
  first?: InputMaybe<Scalars["Int"]["input"]>;
  last?: InputMaybe<Scalars["Int"]["input"]>;
};

/** A user email address */
export type UserEmail = CreationEvent &
  Node & {
    __typename?: "UserEmail";
    /**
     * When the email address was confirmed. Is `null` if the email was never
     * verified by the user.
     */
    confirmedAt?: Maybe<Scalars["DateTime"]["output"]>;
    /** When the object was created. */
    createdAt: Scalars["DateTime"]["output"];
    /** Email address */
    email: Scalars["String"]["output"];
    /** ID of the object. */
    id: Scalars["ID"]["output"];
  };

export type UserEmailConnection = {
  __typename?: "UserEmailConnection";
  /** A list of edges. */
  edges: Array<UserEmailEdge>;
  /** A list of nodes. */
  nodes: Array<UserEmail>;
  /** Information to aid in pagination. */
  pageInfo: PageInfo;
  /** Identifies the total count of items in the connection. */
  totalCount: Scalars["Int"]["output"];
};

/** An edge in a connection. */
export type UserEmailEdge = {
  __typename?: "UserEmailEdge";
  /** A cursor for use in pagination */
  cursor: Scalars["String"]["output"];
  /** The item at the end of the edge */
  node: UserEmail;
};

/** The state of a compatibility session. */
export enum UserEmailState {
  /** The email address has been confirmed. */
  Confirmed = "CONFIRMED",
  /** The email address is pending confirmation. */
  Pending = "PENDING",
}

/** The input for the `verifyEmail` mutation */
export type VerifyEmailInput = {
  /** The verification code */
  code: Scalars["String"]["input"];
  /** The ID of the email address to verify */
  userEmailId: Scalars["ID"]["input"];
};

/** The payload of the `verifyEmail` mutation */
export type VerifyEmailPayload = {
  __typename?: "VerifyEmailPayload";
  /** The email address that was verified */
  email?: Maybe<UserEmail>;
  /** Status of the operation */
  status: VerifyEmailStatus;
  /** The user to whom the email address belongs */
  user?: Maybe<User>;
};

/** The status of the `verifyEmail` mutation */
export enum VerifyEmailStatus {
  /** The email address was already verified before */
  AlreadyVerified = "ALREADY_VERIFIED",
  /** The verification code is invalid */
  InvalidCode = "INVALID_CODE",
  /** The email address was just verified */
  Verified = "VERIFIED",
}

/** Represents the current viewer */
export type Viewer = Anonymous | User;

/** Represents the current viewer's session */
export type ViewerSession = Anonymous | BrowserSession | Oauth2Session;

export type CurrentViewerQueryQueryVariables = Exact<{ [key: string]: never }>;

export type CurrentViewerQueryQuery = {
  __typename?: "Query";
  viewer:
    | { __typename: "Anonymous"; id: string }
    | { __typename: "User"; id: string };
};

export type CurrentViewerSessionQueryQueryVariables = Exact<{
  [key: string]: never;
}>;

export type CurrentViewerSessionQueryQuery = {
  __typename?: "Query";
  viewerSession:
    | { __typename: "Anonymous"; id: string }
    | { __typename: "BrowserSession"; id: string }
    | { __typename: "Oauth2Session" };
};

export type BrowserSession_SessionFragment = {
  __typename?: "BrowserSession";
  id: string;
  createdAt: any;
  finishedAt?: any | null;
  lastAuthentication?: {
    __typename?: "Authentication";
    id: string;
    createdAt: any;
  } | null;
} & { " $fragmentName"?: "BrowserSession_SessionFragment" };

export type EndBrowserSessionMutationVariables = Exact<{
  id: Scalars["ID"]["input"];
}>;

export type EndBrowserSessionMutation = {
  __typename?: "Mutation";
  endBrowserSession: {
    __typename?: "EndBrowserSessionPayload";
    status: EndBrowserSessionStatus;
    browserSession?:
      | ({ __typename?: "BrowserSession"; id: string } & {
          " $fragmentRefs"?: {
            BrowserSession_SessionFragment: BrowserSession_SessionFragment;
          };
        })
      | null;
  };
};

export type BrowserSessionListQueryVariables = Exact<{
  userId: Scalars["ID"]["input"];
  state?: InputMaybe<BrowserSessionState>;
  first?: InputMaybe<Scalars["Int"]["input"]>;
  after?: InputMaybe<Scalars["String"]["input"]>;
  last?: InputMaybe<Scalars["Int"]["input"]>;
  before?: InputMaybe<Scalars["String"]["input"]>;
}>;

export type BrowserSessionListQuery = {
  __typename?: "Query";
  user?: {
    __typename?: "User";
    id: string;
    browserSessions: {
      __typename?: "BrowserSessionConnection";
      totalCount: number;
      edges: Array<{
        __typename?: "BrowserSessionEdge";
        cursor: string;
        node: { __typename?: "BrowserSession"; id: string } & {
          " $fragmentRefs"?: {
            BrowserSession_SessionFragment: BrowserSession_SessionFragment;
          };
        };
      }>;
      pageInfo: {
        __typename?: "PageInfo";
        hasNextPage: boolean;
        hasPreviousPage: boolean;
        startCursor?: string | null;
        endCursor?: string | null;
      };
    };
  } | null;
};

export type CompatSession_SessionFragment = {
  __typename?: "CompatSession";
  id: string;
  createdAt: any;
  deviceId: string;
  finishedAt?: any | null;
  ssoLogin?: {
    __typename?: "CompatSsoLogin";
    id: string;
    redirectUri: any;
  } | null;
} & { " $fragmentName"?: "CompatSession_SessionFragment" };

export type EndCompatSessionMutationVariables = Exact<{
  id: Scalars["ID"]["input"];
}>;

export type EndCompatSessionMutation = {
  __typename?: "Mutation";
  endCompatSession: {
    __typename?: "EndCompatSessionPayload";
    status: EndCompatSessionStatus;
    compatSession?: {
      __typename?: "CompatSession";
      id: string;
      finishedAt?: any | null;
    } | null;
  };
};

export type CompatSessionListQueryVariables = Exact<{
  userId: Scalars["ID"]["input"];
  state?: InputMaybe<CompatSessionState>;
  first?: InputMaybe<Scalars["Int"]["input"]>;
  after?: InputMaybe<Scalars["String"]["input"]>;
  last?: InputMaybe<Scalars["Int"]["input"]>;
  before?: InputMaybe<Scalars["String"]["input"]>;
}>;

export type CompatSessionListQuery = {
  __typename?: "Query";
  user?: {
    __typename?: "User";
    id: string;
    compatSessions: {
      __typename?: "CompatSessionConnection";
      totalCount: number;
      edges: Array<{
        __typename?: "CompatSessionEdge";
        node: { __typename?: "CompatSession"; id: string } & {
          " $fragmentRefs"?: {
            CompatSession_SessionFragment: CompatSession_SessionFragment;
          };
        };
      }>;
      pageInfo: {
        __typename?: "PageInfo";
        hasNextPage: boolean;
        hasPreviousPage: boolean;
        startCursor?: string | null;
        endCursor?: string | null;
      };
    };
  } | null;
};

export type OAuth2Session_SessionFragment = {
  __typename?: "Oauth2Session";
  id: string;
  scope: string;
  createdAt: any;
  finishedAt?: any | null;
  client: {
    __typename?: "Oauth2Client";
    id: string;
    clientId: string;
    clientName?: string | null;
    clientUri?: any | null;
  };
} & { " $fragmentName"?: "OAuth2Session_SessionFragment" };

export type EndOAuth2SessionMutationVariables = Exact<{
  id: Scalars["ID"]["input"];
}>;

export type EndOAuth2SessionMutation = {
  __typename?: "Mutation";
  endOauth2Session: {
    __typename?: "EndOAuth2SessionPayload";
    status: EndOAuth2SessionStatus;
    oauth2Session?:
      | ({ __typename?: "Oauth2Session"; id: string } & {
          " $fragmentRefs"?: {
            OAuth2Session_SessionFragment: OAuth2Session_SessionFragment;
          };
        })
      | null;
  };
};

export type OAuth2SessionListQueryQueryVariables = Exact<{
  userId: Scalars["ID"]["input"];
  state?: InputMaybe<Oauth2SessionState>;
  first?: InputMaybe<Scalars["Int"]["input"]>;
  after?: InputMaybe<Scalars["String"]["input"]>;
  last?: InputMaybe<Scalars["Int"]["input"]>;
  before?: InputMaybe<Scalars["String"]["input"]>;
}>;

export type OAuth2SessionListQueryQuery = {
  __typename?: "Query";
  user?: {
    __typename?: "User";
    id: string;
    oauth2Sessions: {
      __typename?: "Oauth2SessionConnection";
      totalCount: number;
      edges: Array<{
        __typename?: "Oauth2SessionEdge";
        cursor: string;
        node: { __typename?: "Oauth2Session"; id: string } & {
          " $fragmentRefs"?: {
            OAuth2Session_SessionFragment: OAuth2Session_SessionFragment;
          };
        };
      }>;
      pageInfo: {
        __typename?: "PageInfo";
        hasNextPage: boolean;
        hasPreviousPage: boolean;
        startCursor?: string | null;
        endCursor?: string | null;
      };
    };
  } | null;
};

export type SessionQueryQueryVariables = Exact<{
  userId: Scalars["ID"]["input"];
  deviceId: Scalars["String"]["input"];
}>;

export type SessionQueryQuery = {
  __typename?: "Query";
  session?:
    | ({ __typename: "CompatSession" } & {
        " $fragmentRefs"?: {
          CompatSession_SessionFragment: CompatSession_SessionFragment;
        };
      })
    | ({ __typename: "Oauth2Session" } & {
        " $fragmentRefs"?: {
          OAuth2Session_SessionFragment: OAuth2Session_SessionFragment;
        };
      })
    | null;
};

export type UnverifiedEmailAlertFragment = {
  __typename?: "User";
  id: string;
  unverifiedEmails: { __typename?: "UserEmailConnection"; totalCount: number };
} & { " $fragmentName"?: "UnverifiedEmailAlertFragment" };

export type UserEmail_EmailFragment = {
  __typename?: "UserEmail";
  id: string;
  email: string;
  confirmedAt?: any | null;
} & { " $fragmentName"?: "UserEmail_EmailFragment" };

export type RemoveEmailMutationVariables = Exact<{
  id: Scalars["ID"]["input"];
}>;

export type RemoveEmailMutation = {
  __typename?: "Mutation";
  removeEmail: {
    __typename?: "RemoveEmailPayload";
    status: RemoveEmailStatus;
    user?: { __typename?: "User"; id: string } | null;
  };
};

export type SetPrimaryEmailMutationVariables = Exact<{
  id: Scalars["ID"]["input"];
}>;

export type SetPrimaryEmailMutation = {
  __typename?: "Mutation";
  setPrimaryEmail: {
    __typename?: "SetPrimaryEmailPayload";
    status: SetPrimaryEmailStatus;
    user?: {
      __typename?: "User";
      id: string;
      primaryEmail?: { __typename?: "UserEmail"; id: string } | null;
    } | null;
  };
};

export type UserGreetingQueryVariables = Exact<{
  userId: Scalars["ID"]["input"];
}>;

export type UserGreetingQuery = {
  __typename?: "Query";
  user?: {
    __typename?: "User";
    id: string;
    username: string;
    matrix: {
      __typename?: "MatrixUser";
      mxid: string;
      displayName?: string | null;
    };
  } | null;
  viewer:
    | { __typename: "Anonymous" }
    | ({ __typename: "User"; id: string } & {
        " $fragmentRefs"?: {
          UnverifiedEmailAlertFragment: UnverifiedEmailAlertFragment;
        };
      });
};

export type AddEmailMutationVariables = Exact<{
  userId: Scalars["ID"]["input"];
  email: Scalars["String"]["input"];
}>;

export type AddEmailMutation = {
  __typename?: "Mutation";
  addEmail: {
    __typename?: "AddEmailPayload";
    status: AddEmailStatus;
    violations?: Array<string> | null;
    email?:
      | ({ __typename?: "UserEmail"; id: string } & {
          " $fragmentRefs"?: {
            UserEmail_EmailFragment: UserEmail_EmailFragment;
          };
        })
      | null;
  };
};

export type UserEmailListQueryQueryVariables = Exact<{
  userId: Scalars["ID"]["input"];
  first?: InputMaybe<Scalars["Int"]["input"]>;
  after?: InputMaybe<Scalars["String"]["input"]>;
  last?: InputMaybe<Scalars["Int"]["input"]>;
  before?: InputMaybe<Scalars["String"]["input"]>;
}>;

export type UserEmailListQueryQuery = {
  __typename?: "Query";
  user?: {
    __typename?: "User";
    id: string;
    emails: {
      __typename?: "UserEmailConnection";
      totalCount: number;
      edges: Array<{
        __typename?: "UserEmailEdge";
        cursor: string;
        node: { __typename?: "UserEmail"; id: string } & {
          " $fragmentRefs"?: {
            UserEmail_EmailFragment: UserEmail_EmailFragment;
          };
        };
      }>;
      pageInfo: {
        __typename?: "PageInfo";
        hasNextPage: boolean;
        hasPreviousPage: boolean;
        startCursor?: string | null;
        endCursor?: string | null;
      };
    };
  } | null;
};

export type UserPrimaryEmailQueryVariables = Exact<{
  userId: Scalars["ID"]["input"];
}>;

export type UserPrimaryEmailQuery = {
  __typename?: "Query";
  user?: {
    __typename?: "User";
    id: string;
    primaryEmail?: { __typename?: "UserEmail"; id: string } | null;
  } | null;
};

export type SetDisplayNameMutationVariables = Exact<{
  userId: Scalars["ID"]["input"];
  displayName?: InputMaybe<Scalars["String"]["input"]>;
}>;

export type SetDisplayNameMutation = {
  __typename?: "Mutation";
  setDisplayName: {
    __typename?: "SetDisplayNamePayload";
    status: SetDisplayNameStatus;
    user?: {
      __typename?: "User";
      id: string;
      matrix: { __typename?: "MatrixUser"; displayName?: string | null };
    } | null;
  };
};

export type UserSessionsOverview_UserFragment = {
  __typename?: "User";
  id: string;
  primaryEmail?:
    | ({ __typename?: "UserEmail"; id: string } & {
        " $fragmentRefs"?: { UserEmail_EmailFragment: UserEmail_EmailFragment };
      })
    | null;
  confirmedEmails: { __typename?: "UserEmailConnection"; totalCount: number };
  browserSessions: {
    __typename?: "BrowserSessionConnection";
    totalCount: number;
  };
  oauth2Sessions: {
    __typename?: "Oauth2SessionConnection";
    totalCount: number;
  };
  compatSessions: {
    __typename?: "CompatSessionConnection";
    totalCount: number;
  };
} & { " $fragmentName"?: "UserSessionsOverview_UserFragment" };

export type UserEmail_VerifyEmailFragment = {
  __typename?: "UserEmail";
  id: string;
  email: string;
} & { " $fragmentName"?: "UserEmail_VerifyEmailFragment" };

export type VerifyEmailMutationVariables = Exact<{
  id: Scalars["ID"]["input"];
  code: Scalars["String"]["input"];
}>;

export type VerifyEmailMutation = {
  __typename?: "Mutation";
  verifyEmail: {
    __typename?: "VerifyEmailPayload";
    status: VerifyEmailStatus;
    user?: {
      __typename?: "User";
      id: string;
      primaryEmail?: { __typename?: "UserEmail"; id: string } | null;
    } | null;
    email?:
      | ({ __typename?: "UserEmail"; id: string } & {
          " $fragmentRefs"?: {
            UserEmail_EmailFragment: UserEmail_EmailFragment;
          };
        })
      | null;
  };
};

export type ResendVerificationEmailMutationVariables = Exact<{
  id: Scalars["ID"]["input"];
}>;

export type ResendVerificationEmailMutation = {
  __typename?: "Mutation";
  sendVerificationEmail: {
    __typename?: "SendVerificationEmailPayload";
    status: SendVerificationEmailStatus;
    user: {
      __typename?: "User";
      id: string;
      primaryEmail?: { __typename?: "UserEmail"; id: string } | null;
    };
    email: { __typename?: "UserEmail"; id: string } & {
      " $fragmentRefs"?: { UserEmail_EmailFragment: UserEmail_EmailFragment };
    };
  };
};

export type BrowserSessionQueryQueryVariables = Exact<{
  id: Scalars["ID"]["input"];
}>;

export type BrowserSessionQueryQuery = {
  __typename?: "Query";
  browserSession?: {
    __typename?: "BrowserSession";
    id: string;
    createdAt: any;
    lastAuthentication?: {
      __typename?: "Authentication";
      id: string;
      createdAt: any;
    } | null;
    user: { __typename?: "User"; id: string; username: string };
  } | null;
};

export type OAuth2ClientQueryQueryVariables = Exact<{
  id: Scalars["ID"]["input"];
}>;

export type OAuth2ClientQueryQuery = {
  __typename?: "Query";
  oauth2Client?: {
    __typename?: "Oauth2Client";
    id: string;
    clientId: string;
    clientName?: string | null;
    clientUri?: any | null;
    tosUri?: any | null;
    policyUri?: any | null;
    redirectUris: Array<any>;
  } | null;
};

export type SessionsOverviewQueryQueryVariables = Exact<{
  [key: string]: never;
}>;

export type SessionsOverviewQueryQuery = {
  __typename?: "Query";
  viewer:
    | { __typename: "Anonymous" }
    | ({ __typename: "User"; id: string } & {
        " $fragmentRefs"?: {
          UserSessionsOverview_UserFragment: UserSessionsOverview_UserFragment;
        };
      });
};

export type VerifyEmailQueryQueryVariables = Exact<{
  id: Scalars["ID"]["input"];
}>;

export type VerifyEmailQueryQuery = {
  __typename?: "Query";
  userEmail?:
    | ({ __typename?: "UserEmail" } & {
        " $fragmentRefs"?: {
          UserEmail_VerifyEmailFragment: UserEmail_VerifyEmailFragment;
        };
      })
    | null;
};

export const BrowserSession_SessionFragmentDoc = {
  kind: "Document",
  definitions: [
    {
      kind: "FragmentDefinition",
      name: { kind: "Name", value: "BrowserSession_session" },
      typeCondition: {
        kind: "NamedType",
        name: { kind: "Name", value: "BrowserSession" },
      },
      selectionSet: {
        kind: "SelectionSet",
        selections: [
          { kind: "Field", name: { kind: "Name", value: "id" } },
          { kind: "Field", name: { kind: "Name", value: "createdAt" } },
          { kind: "Field", name: { kind: "Name", value: "finishedAt" } },
          {
            kind: "Field",
            name: { kind: "Name", value: "lastAuthentication" },
            selectionSet: {
              kind: "SelectionSet",
              selections: [
                { kind: "Field", name: { kind: "Name", value: "id" } },
                { kind: "Field", name: { kind: "Name", value: "createdAt" } },
              ],
            },
          },
        ],
      },
    },
  ],
} as unknown as DocumentNode<BrowserSession_SessionFragment, unknown>;
export const CompatSession_SessionFragmentDoc = {
  kind: "Document",
  definitions: [
    {
      kind: "FragmentDefinition",
      name: { kind: "Name", value: "CompatSession_session" },
      typeCondition: {
        kind: "NamedType",
        name: { kind: "Name", value: "CompatSession" },
      },
      selectionSet: {
        kind: "SelectionSet",
        selections: [
          { kind: "Field", name: { kind: "Name", value: "id" } },
          { kind: "Field", name: { kind: "Name", value: "createdAt" } },
          { kind: "Field", name: { kind: "Name", value: "deviceId" } },
          { kind: "Field", name: { kind: "Name", value: "finishedAt" } },
          {
            kind: "Field",
            name: { kind: "Name", value: "ssoLogin" },
            selectionSet: {
              kind: "SelectionSet",
              selections: [
                { kind: "Field", name: { kind: "Name", value: "id" } },
                { kind: "Field", name: { kind: "Name", value: "redirectUri" } },
              ],
            },
          },
        ],
      },
    },
  ],
} as unknown as DocumentNode<CompatSession_SessionFragment, unknown>;
export const OAuth2Session_SessionFragmentDoc = {
  kind: "Document",
  definitions: [
    {
      kind: "FragmentDefinition",
      name: { kind: "Name", value: "OAuth2Session_session" },
      typeCondition: {
        kind: "NamedType",
        name: { kind: "Name", value: "Oauth2Session" },
      },
      selectionSet: {
        kind: "SelectionSet",
        selections: [
          { kind: "Field", name: { kind: "Name", value: "id" } },
          { kind: "Field", name: { kind: "Name", value: "scope" } },
          { kind: "Field", name: { kind: "Name", value: "createdAt" } },
          { kind: "Field", name: { kind: "Name", value: "finishedAt" } },
          {
            kind: "Field",
            name: { kind: "Name", value: "client" },
            selectionSet: {
              kind: "SelectionSet",
              selections: [
                { kind: "Field", name: { kind: "Name", value: "id" } },
                { kind: "Field", name: { kind: "Name", value: "clientId" } },
                { kind: "Field", name: { kind: "Name", value: "clientName" } },
                { kind: "Field", name: { kind: "Name", value: "clientUri" } },
              ],
            },
          },
        ],
      },
    },
  ],
} as unknown as DocumentNode<OAuth2Session_SessionFragment, unknown>;
export const UnverifiedEmailAlertFragmentDoc = {
  kind: "Document",
  definitions: [
    {
      kind: "FragmentDefinition",
      name: { kind: "Name", value: "UnverifiedEmailAlert" },
      typeCondition: {
        kind: "NamedType",
        name: { kind: "Name", value: "User" },
      },
      selectionSet: {
        kind: "SelectionSet",
        selections: [
          { kind: "Field", name: { kind: "Name", value: "id" } },
          {
            kind: "Field",
            alias: { kind: "Name", value: "unverifiedEmails" },
            name: { kind: "Name", value: "emails" },
            arguments: [
              {
                kind: "Argument",
                name: { kind: "Name", value: "first" },
                value: { kind: "IntValue", value: "0" },
              },
              {
                kind: "Argument",
                name: { kind: "Name", value: "state" },
                value: { kind: "EnumValue", value: "PENDING" },
              },
            ],
            selectionSet: {
              kind: "SelectionSet",
              selections: [
                { kind: "Field", name: { kind: "Name", value: "totalCount" } },
              ],
            },
          },
        ],
      },
    },
  ],
} as unknown as DocumentNode<UnverifiedEmailAlertFragment, unknown>;
export const UserEmail_EmailFragmentDoc = {
  kind: "Document",
  definitions: [
    {
      kind: "FragmentDefinition",
      name: { kind: "Name", value: "UserEmail_email" },
      typeCondition: {
        kind: "NamedType",
        name: { kind: "Name", value: "UserEmail" },
      },
      selectionSet: {
        kind: "SelectionSet",
        selections: [
          { kind: "Field", name: { kind: "Name", value: "id" } },
          { kind: "Field", name: { kind: "Name", value: "email" } },
          { kind: "Field", name: { kind: "Name", value: "confirmedAt" } },
        ],
      },
    },
  ],
} as unknown as DocumentNode<UserEmail_EmailFragment, unknown>;
export const UserSessionsOverview_UserFragmentDoc = {
  kind: "Document",
  definitions: [
    {
      kind: "FragmentDefinition",
      name: { kind: "Name", value: "UserSessionsOverview_user" },
      typeCondition: {
        kind: "NamedType",
        name: { kind: "Name", value: "User" },
      },
      selectionSet: {
        kind: "SelectionSet",
        selections: [
          { kind: "Field", name: { kind: "Name", value: "id" } },
          {
            kind: "Field",
            name: { kind: "Name", value: "primaryEmail" },
            selectionSet: {
              kind: "SelectionSet",
              selections: [
                { kind: "Field", name: { kind: "Name", value: "id" } },
                {
                  kind: "FragmentSpread",
                  name: { kind: "Name", value: "UserEmail_email" },
                },
              ],
            },
          },
          {
            kind: "Field",
            alias: { kind: "Name", value: "confirmedEmails" },
            name: { kind: "Name", value: "emails" },
            arguments: [
              {
                kind: "Argument",
                name: { kind: "Name", value: "first" },
                value: { kind: "IntValue", value: "0" },
              },
              {
                kind: "Argument",
                name: { kind: "Name", value: "state" },
                value: { kind: "EnumValue", value: "CONFIRMED" },
              },
            ],
            selectionSet: {
              kind: "SelectionSet",
              selections: [
                { kind: "Field", name: { kind: "Name", value: "totalCount" } },
              ],
            },
          },
          {
            kind: "Field",
            name: { kind: "Name", value: "browserSessions" },
            arguments: [
              {
                kind: "Argument",
                name: { kind: "Name", value: "first" },
                value: { kind: "IntValue", value: "0" },
              },
              {
                kind: "Argument",
                name: { kind: "Name", value: "state" },
                value: { kind: "EnumValue", value: "ACTIVE" },
              },
            ],
            selectionSet: {
              kind: "SelectionSet",
              selections: [
                { kind: "Field", name: { kind: "Name", value: "totalCount" } },
              ],
            },
          },
          {
            kind: "Field",
            name: { kind: "Name", value: "oauth2Sessions" },
            arguments: [
              {
                kind: "Argument",
                name: { kind: "Name", value: "first" },
                value: { kind: "IntValue", value: "0" },
              },
              {
                kind: "Argument",
                name: { kind: "Name", value: "state" },
                value: { kind: "EnumValue", value: "ACTIVE" },
              },
            ],
            selectionSet: {
              kind: "SelectionSet",
              selections: [
                { kind: "Field", name: { kind: "Name", value: "totalCount" } },
              ],
            },
          },
          {
            kind: "Field",
            name: { kind: "Name", value: "compatSessions" },
            arguments: [
              {
                kind: "Argument",
                name: { kind: "Name", value: "first" },
                value: { kind: "IntValue", value: "0" },
              },
              {
                kind: "Argument",
                name: { kind: "Name", value: "state" },
                value: { kind: "EnumValue", value: "ACTIVE" },
              },
            ],
            selectionSet: {
              kind: "SelectionSet",
              selections: [
                { kind: "Field", name: { kind: "Name", value: "totalCount" } },
              ],
            },
          },
        ],
      },
    },
    {
      kind: "FragmentDefinition",
      name: { kind: "Name", value: "UserEmail_email" },
      typeCondition: {
        kind: "NamedType",
        name: { kind: "Name", value: "UserEmail" },
      },
      selectionSet: {
        kind: "SelectionSet",
        selections: [
          { kind: "Field", name: { kind: "Name", value: "id" } },
          { kind: "Field", name: { kind: "Name", value: "email" } },
          { kind: "Field", name: { kind: "Name", value: "confirmedAt" } },
        ],
      },
    },
  ],
} as unknown as DocumentNode<UserSessionsOverview_UserFragment, unknown>;
export const UserEmail_VerifyEmailFragmentDoc = {
  kind: "Document",
  definitions: [
    {
      kind: "FragmentDefinition",
      name: { kind: "Name", value: "UserEmail_verifyEmail" },
      typeCondition: {
        kind: "NamedType",
        name: { kind: "Name", value: "UserEmail" },
      },
      selectionSet: {
        kind: "SelectionSet",
        selections: [
          { kind: "Field", name: { kind: "Name", value: "id" } },
          { kind: "Field", name: { kind: "Name", value: "email" } },
        ],
      },
    },
  ],
} as unknown as DocumentNode<UserEmail_VerifyEmailFragment, unknown>;
export const CurrentViewerQueryDocument = {
  kind: "Document",
  definitions: [
    {
      kind: "OperationDefinition",
      operation: "query",
      name: { kind: "Name", value: "CurrentViewerQuery" },
      selectionSet: {
        kind: "SelectionSet",
        selections: [
          {
            kind: "Field",
            name: { kind: "Name", value: "viewer" },
            selectionSet: {
              kind: "SelectionSet",
              selections: [
                { kind: "Field", name: { kind: "Name", value: "__typename" } },
                {
                  kind: "InlineFragment",
                  typeCondition: {
                    kind: "NamedType",
                    name: { kind: "Name", value: "User" },
                  },
                  selectionSet: {
                    kind: "SelectionSet",
                    selections: [
                      { kind: "Field", name: { kind: "Name", value: "id" } },
                    ],
                  },
                },
                {
                  kind: "InlineFragment",
                  typeCondition: {
                    kind: "NamedType",
                    name: { kind: "Name", value: "Anonymous" },
                  },
                  selectionSet: {
                    kind: "SelectionSet",
                    selections: [
                      { kind: "Field", name: { kind: "Name", value: "id" } },
                    ],
                  },
                },
              ],
            },
          },
        ],
      },
    },
  ],
} as unknown as DocumentNode<
  CurrentViewerQueryQuery,
  CurrentViewerQueryQueryVariables
>;
export const CurrentViewerSessionQueryDocument = {
  kind: "Document",
  definitions: [
    {
      kind: "OperationDefinition",
      operation: "query",
      name: { kind: "Name", value: "CurrentViewerSessionQuery" },
      selectionSet: {
        kind: "SelectionSet",
        selections: [
          {
            kind: "Field",
            name: { kind: "Name", value: "viewerSession" },
            selectionSet: {
              kind: "SelectionSet",
              selections: [
                { kind: "Field", name: { kind: "Name", value: "__typename" } },
                {
                  kind: "InlineFragment",
                  typeCondition: {
                    kind: "NamedType",
                    name: { kind: "Name", value: "BrowserSession" },
                  },
                  selectionSet: {
                    kind: "SelectionSet",
                    selections: [
                      { kind: "Field", name: { kind: "Name", value: "id" } },
                    ],
                  },
                },
                {
                  kind: "InlineFragment",
                  typeCondition: {
                    kind: "NamedType",
                    name: { kind: "Name", value: "Anonymous" },
                  },
                  selectionSet: {
                    kind: "SelectionSet",
                    selections: [
                      { kind: "Field", name: { kind: "Name", value: "id" } },
                    ],
                  },
                },
              ],
            },
          },
        ],
      },
    },
  ],
} as unknown as DocumentNode<
  CurrentViewerSessionQueryQuery,
  CurrentViewerSessionQueryQueryVariables
>;
export const EndBrowserSessionDocument = {
  kind: "Document",
  definitions: [
    {
      kind: "OperationDefinition",
      operation: "mutation",
      name: { kind: "Name", value: "EndBrowserSession" },
      variableDefinitions: [
        {
          kind: "VariableDefinition",
          variable: { kind: "Variable", name: { kind: "Name", value: "id" } },
          type: {
            kind: "NonNullType",
            type: { kind: "NamedType", name: { kind: "Name", value: "ID" } },
          },
        },
      ],
      selectionSet: {
        kind: "SelectionSet",
        selections: [
          {
            kind: "Field",
            name: { kind: "Name", value: "endBrowserSession" },
            arguments: [
              {
                kind: "Argument",
                name: { kind: "Name", value: "input" },
                value: {
                  kind: "ObjectValue",
                  fields: [
                    {
                      kind: "ObjectField",
                      name: { kind: "Name", value: "browserSessionId" },
                      value: {
                        kind: "Variable",
                        name: { kind: "Name", value: "id" },
                      },
                    },
                  ],
                },
              },
            ],
            selectionSet: {
              kind: "SelectionSet",
              selections: [
                { kind: "Field", name: { kind: "Name", value: "status" } },
                {
                  kind: "Field",
                  name: { kind: "Name", value: "browserSession" },
                  selectionSet: {
                    kind: "SelectionSet",
                    selections: [
                      { kind: "Field", name: { kind: "Name", value: "id" } },
                      {
                        kind: "FragmentSpread",
                        name: { kind: "Name", value: "BrowserSession_session" },
                      },
                    ],
                  },
                },
              ],
            },
          },
        ],
      },
    },
    {
      kind: "FragmentDefinition",
      name: { kind: "Name", value: "BrowserSession_session" },
      typeCondition: {
        kind: "NamedType",
        name: { kind: "Name", value: "BrowserSession" },
      },
      selectionSet: {
        kind: "SelectionSet",
        selections: [
          { kind: "Field", name: { kind: "Name", value: "id" } },
          { kind: "Field", name: { kind: "Name", value: "createdAt" } },
          { kind: "Field", name: { kind: "Name", value: "finishedAt" } },
          {
            kind: "Field",
            name: { kind: "Name", value: "lastAuthentication" },
            selectionSet: {
              kind: "SelectionSet",
              selections: [
                { kind: "Field", name: { kind: "Name", value: "id" } },
                { kind: "Field", name: { kind: "Name", value: "createdAt" } },
              ],
            },
          },
        ],
      },
    },
  ],
} as unknown as DocumentNode<
  EndBrowserSessionMutation,
  EndBrowserSessionMutationVariables
>;
export const BrowserSessionListDocument = {
  kind: "Document",
  definitions: [
    {
      kind: "OperationDefinition",
      operation: "query",
      name: { kind: "Name", value: "BrowserSessionList" },
      variableDefinitions: [
        {
          kind: "VariableDefinition",
          variable: {
            kind: "Variable",
            name: { kind: "Name", value: "userId" },
          },
          type: {
            kind: "NonNullType",
            type: { kind: "NamedType", name: { kind: "Name", value: "ID" } },
          },
        },
        {
          kind: "VariableDefinition",
          variable: {
            kind: "Variable",
            name: { kind: "Name", value: "state" },
          },
          type: {
            kind: "NamedType",
            name: { kind: "Name", value: "BrowserSessionState" },
          },
        },
        {
          kind: "VariableDefinition",
          variable: {
            kind: "Variable",
            name: { kind: "Name", value: "first" },
          },
          type: { kind: "NamedType", name: { kind: "Name", value: "Int" } },
        },
        {
          kind: "VariableDefinition",
          variable: {
            kind: "Variable",
            name: { kind: "Name", value: "after" },
          },
          type: { kind: "NamedType", name: { kind: "Name", value: "String" } },
        },
        {
          kind: "VariableDefinition",
          variable: { kind: "Variable", name: { kind: "Name", value: "last" } },
          type: { kind: "NamedType", name: { kind: "Name", value: "Int" } },
        },
        {
          kind: "VariableDefinition",
          variable: {
            kind: "Variable",
            name: { kind: "Name", value: "before" },
          },
          type: { kind: "NamedType", name: { kind: "Name", value: "String" } },
        },
      ],
      selectionSet: {
        kind: "SelectionSet",
        selections: [
          {
            kind: "Field",
            name: { kind: "Name", value: "user" },
            arguments: [
              {
                kind: "Argument",
                name: { kind: "Name", value: "id" },
                value: {
                  kind: "Variable",
                  name: { kind: "Name", value: "userId" },
                },
              },
            ],
            selectionSet: {
              kind: "SelectionSet",
              selections: [
                { kind: "Field", name: { kind: "Name", value: "id" } },
                {
                  kind: "Field",
                  name: { kind: "Name", value: "browserSessions" },
                  arguments: [
                    {
                      kind: "Argument",
                      name: { kind: "Name", value: "first" },
                      value: {
                        kind: "Variable",
                        name: { kind: "Name", value: "first" },
                      },
                    },
                    {
                      kind: "Argument",
                      name: { kind: "Name", value: "after" },
                      value: {
                        kind: "Variable",
                        name: { kind: "Name", value: "after" },
                      },
                    },
                    {
                      kind: "Argument",
                      name: { kind: "Name", value: "last" },
                      value: {
                        kind: "Variable",
                        name: { kind: "Name", value: "last" },
                      },
                    },
                    {
                      kind: "Argument",
                      name: { kind: "Name", value: "before" },
                      value: {
                        kind: "Variable",
                        name: { kind: "Name", value: "before" },
                      },
                    },
                    {
                      kind: "Argument",
                      name: { kind: "Name", value: "state" },
                      value: {
                        kind: "Variable",
                        name: { kind: "Name", value: "state" },
                      },
                    },
                  ],
                  selectionSet: {
                    kind: "SelectionSet",
                    selections: [
                      {
                        kind: "Field",
                        name: { kind: "Name", value: "totalCount" },
                      },
                      {
                        kind: "Field",
                        name: { kind: "Name", value: "edges" },
                        selectionSet: {
                          kind: "SelectionSet",
                          selections: [
                            {
                              kind: "Field",
                              name: { kind: "Name", value: "cursor" },
                            },
                            {
                              kind: "Field",
                              name: { kind: "Name", value: "node" },
                              selectionSet: {
                                kind: "SelectionSet",
                                selections: [
                                  {
                                    kind: "Field",
                                    name: { kind: "Name", value: "id" },
                                  },
                                  {
                                    kind: "FragmentSpread",
                                    name: {
                                      kind: "Name",
                                      value: "BrowserSession_session",
                                    },
                                  },
                                ],
                              },
                            },
                          ],
                        },
                      },
                      {
                        kind: "Field",
                        name: { kind: "Name", value: "pageInfo" },
                        selectionSet: {
                          kind: "SelectionSet",
                          selections: [
                            {
                              kind: "Field",
                              name: { kind: "Name", value: "hasNextPage" },
                            },
                            {
                              kind: "Field",
                              name: { kind: "Name", value: "hasPreviousPage" },
                            },
                            {
                              kind: "Field",
                              name: { kind: "Name", value: "startCursor" },
                            },
                            {
                              kind: "Field",
                              name: { kind: "Name", value: "endCursor" },
                            },
                          ],
                        },
                      },
                    ],
                  },
                },
              ],
            },
          },
        ],
      },
    },
    {
      kind: "FragmentDefinition",
      name: { kind: "Name", value: "BrowserSession_session" },
      typeCondition: {
        kind: "NamedType",
        name: { kind: "Name", value: "BrowserSession" },
      },
      selectionSet: {
        kind: "SelectionSet",
        selections: [
          { kind: "Field", name: { kind: "Name", value: "id" } },
          { kind: "Field", name: { kind: "Name", value: "createdAt" } },
          { kind: "Field", name: { kind: "Name", value: "finishedAt" } },
          {
            kind: "Field",
            name: { kind: "Name", value: "lastAuthentication" },
            selectionSet: {
              kind: "SelectionSet",
              selections: [
                { kind: "Field", name: { kind: "Name", value: "id" } },
                { kind: "Field", name: { kind: "Name", value: "createdAt" } },
              ],
            },
          },
        ],
      },
    },
  ],
} as unknown as DocumentNode<
  BrowserSessionListQuery,
  BrowserSessionListQueryVariables
>;
export const EndCompatSessionDocument = {
  kind: "Document",
  definitions: [
    {
      kind: "OperationDefinition",
      operation: "mutation",
      name: { kind: "Name", value: "EndCompatSession" },
      variableDefinitions: [
        {
          kind: "VariableDefinition",
          variable: { kind: "Variable", name: { kind: "Name", value: "id" } },
          type: {
            kind: "NonNullType",
            type: { kind: "NamedType", name: { kind: "Name", value: "ID" } },
          },
        },
      ],
      selectionSet: {
        kind: "SelectionSet",
        selections: [
          {
            kind: "Field",
            name: { kind: "Name", value: "endCompatSession" },
            arguments: [
              {
                kind: "Argument",
                name: { kind: "Name", value: "input" },
                value: {
                  kind: "ObjectValue",
                  fields: [
                    {
                      kind: "ObjectField",
                      name: { kind: "Name", value: "compatSessionId" },
                      value: {
                        kind: "Variable",
                        name: { kind: "Name", value: "id" },
                      },
                    },
                  ],
                },
              },
            ],
            selectionSet: {
              kind: "SelectionSet",
              selections: [
                { kind: "Field", name: { kind: "Name", value: "status" } },
                {
                  kind: "Field",
                  name: { kind: "Name", value: "compatSession" },
                  selectionSet: {
                    kind: "SelectionSet",
                    selections: [
                      { kind: "Field", name: { kind: "Name", value: "id" } },
                      {
                        kind: "Field",
                        name: { kind: "Name", value: "finishedAt" },
                      },
                    ],
                  },
                },
              ],
            },
          },
        ],
      },
    },
  ],
} as unknown as DocumentNode<
  EndCompatSessionMutation,
  EndCompatSessionMutationVariables
>;
export const CompatSessionListDocument = {
  kind: "Document",
  definitions: [
    {
      kind: "OperationDefinition",
      operation: "query",
      name: { kind: "Name", value: "CompatSessionList" },
      variableDefinitions: [
        {
          kind: "VariableDefinition",
          variable: {
            kind: "Variable",
            name: { kind: "Name", value: "userId" },
          },
          type: {
            kind: "NonNullType",
            type: { kind: "NamedType", name: { kind: "Name", value: "ID" } },
          },
        },
        {
          kind: "VariableDefinition",
          variable: {
            kind: "Variable",
            name: { kind: "Name", value: "state" },
          },
          type: {
            kind: "NamedType",
            name: { kind: "Name", value: "CompatSessionState" },
          },
        },
        {
          kind: "VariableDefinition",
          variable: {
            kind: "Variable",
            name: { kind: "Name", value: "first" },
          },
          type: { kind: "NamedType", name: { kind: "Name", value: "Int" } },
        },
        {
          kind: "VariableDefinition",
          variable: {
            kind: "Variable",
            name: { kind: "Name", value: "after" },
          },
          type: { kind: "NamedType", name: { kind: "Name", value: "String" } },
        },
        {
          kind: "VariableDefinition",
          variable: { kind: "Variable", name: { kind: "Name", value: "last" } },
          type: { kind: "NamedType", name: { kind: "Name", value: "Int" } },
        },
        {
          kind: "VariableDefinition",
          variable: {
            kind: "Variable",
            name: { kind: "Name", value: "before" },
          },
          type: { kind: "NamedType", name: { kind: "Name", value: "String" } },
        },
      ],
      selectionSet: {
        kind: "SelectionSet",
        selections: [
          {
            kind: "Field",
            name: { kind: "Name", value: "user" },
            arguments: [
              {
                kind: "Argument",
                name: { kind: "Name", value: "id" },
                value: {
                  kind: "Variable",
                  name: { kind: "Name", value: "userId" },
                },
              },
            ],
            selectionSet: {
              kind: "SelectionSet",
              selections: [
                { kind: "Field", name: { kind: "Name", value: "id" } },
                {
                  kind: "Field",
                  name: { kind: "Name", value: "compatSessions" },
                  arguments: [
                    {
                      kind: "Argument",
                      name: { kind: "Name", value: "first" },
                      value: {
                        kind: "Variable",
                        name: { kind: "Name", value: "first" },
                      },
                    },
                    {
                      kind: "Argument",
                      name: { kind: "Name", value: "after" },
                      value: {
                        kind: "Variable",
                        name: { kind: "Name", value: "after" },
                      },
                    },
                    {
                      kind: "Argument",
                      name: { kind: "Name", value: "last" },
                      value: {
                        kind: "Variable",
                        name: { kind: "Name", value: "last" },
                      },
                    },
                    {
                      kind: "Argument",
                      name: { kind: "Name", value: "before" },
                      value: {
                        kind: "Variable",
                        name: { kind: "Name", value: "before" },
                      },
                    },
                    {
                      kind: "Argument",
                      name: { kind: "Name", value: "state" },
                      value: {
                        kind: "Variable",
                        name: { kind: "Name", value: "state" },
                      },
                    },
                  ],
                  selectionSet: {
                    kind: "SelectionSet",
                    selections: [
                      {
                        kind: "Field",
                        name: { kind: "Name", value: "edges" },
                        selectionSet: {
                          kind: "SelectionSet",
                          selections: [
                            {
                              kind: "Field",
                              name: { kind: "Name", value: "node" },
                              selectionSet: {
                                kind: "SelectionSet",
                                selections: [
                                  {
                                    kind: "Field",
                                    name: { kind: "Name", value: "id" },
                                  },
                                  {
                                    kind: "FragmentSpread",
                                    name: {
                                      kind: "Name",
                                      value: "CompatSession_session",
                                    },
                                  },
                                ],
                              },
                            },
                          ],
                        },
                      },
                      {
                        kind: "Field",
                        name: { kind: "Name", value: "totalCount" },
                      },
                      {
                        kind: "Field",
                        name: { kind: "Name", value: "pageInfo" },
                        selectionSet: {
                          kind: "SelectionSet",
                          selections: [
                            {
                              kind: "Field",
                              name: { kind: "Name", value: "hasNextPage" },
                            },
                            {
                              kind: "Field",
                              name: { kind: "Name", value: "hasPreviousPage" },
                            },
                            {
                              kind: "Field",
                              name: { kind: "Name", value: "startCursor" },
                            },
                            {
                              kind: "Field",
                              name: { kind: "Name", value: "endCursor" },
                            },
                          ],
                        },
                      },
                    ],
                  },
                },
              ],
            },
          },
        ],
      },
    },
    {
      kind: "FragmentDefinition",
      name: { kind: "Name", value: "CompatSession_session" },
      typeCondition: {
        kind: "NamedType",
        name: { kind: "Name", value: "CompatSession" },
      },
      selectionSet: {
        kind: "SelectionSet",
        selections: [
          { kind: "Field", name: { kind: "Name", value: "id" } },
          { kind: "Field", name: { kind: "Name", value: "createdAt" } },
          { kind: "Field", name: { kind: "Name", value: "deviceId" } },
          { kind: "Field", name: { kind: "Name", value: "finishedAt" } },
          {
            kind: "Field",
            name: { kind: "Name", value: "ssoLogin" },
            selectionSet: {
              kind: "SelectionSet",
              selections: [
                { kind: "Field", name: { kind: "Name", value: "id" } },
                { kind: "Field", name: { kind: "Name", value: "redirectUri" } },
              ],
            },
          },
        ],
      },
    },
  ],
} as unknown as DocumentNode<
  CompatSessionListQuery,
  CompatSessionListQueryVariables
>;
export const EndOAuth2SessionDocument = {
  kind: "Document",
  definitions: [
    {
      kind: "OperationDefinition",
      operation: "mutation",
      name: { kind: "Name", value: "EndOAuth2Session" },
      variableDefinitions: [
        {
          kind: "VariableDefinition",
          variable: { kind: "Variable", name: { kind: "Name", value: "id" } },
          type: {
            kind: "NonNullType",
            type: { kind: "NamedType", name: { kind: "Name", value: "ID" } },
          },
        },
      ],
      selectionSet: {
        kind: "SelectionSet",
        selections: [
          {
            kind: "Field",
            name: { kind: "Name", value: "endOauth2Session" },
            arguments: [
              {
                kind: "Argument",
                name: { kind: "Name", value: "input" },
                value: {
                  kind: "ObjectValue",
                  fields: [
                    {
                      kind: "ObjectField",
                      name: { kind: "Name", value: "oauth2SessionId" },
                      value: {
                        kind: "Variable",
                        name: { kind: "Name", value: "id" },
                      },
                    },
                  ],
                },
              },
            ],
            selectionSet: {
              kind: "SelectionSet",
              selections: [
                { kind: "Field", name: { kind: "Name", value: "status" } },
                {
                  kind: "Field",
                  name: { kind: "Name", value: "oauth2Session" },
                  selectionSet: {
                    kind: "SelectionSet",
                    selections: [
                      { kind: "Field", name: { kind: "Name", value: "id" } },
                      {
                        kind: "FragmentSpread",
                        name: { kind: "Name", value: "OAuth2Session_session" },
                      },
                    ],
                  },
                },
              ],
            },
          },
        ],
      },
    },
    {
      kind: "FragmentDefinition",
      name: { kind: "Name", value: "OAuth2Session_session" },
      typeCondition: {
        kind: "NamedType",
        name: { kind: "Name", value: "Oauth2Session" },
      },
      selectionSet: {
        kind: "SelectionSet",
        selections: [
          { kind: "Field", name: { kind: "Name", value: "id" } },
          { kind: "Field", name: { kind: "Name", value: "scope" } },
          { kind: "Field", name: { kind: "Name", value: "createdAt" } },
          { kind: "Field", name: { kind: "Name", value: "finishedAt" } },
          {
            kind: "Field",
            name: { kind: "Name", value: "client" },
            selectionSet: {
              kind: "SelectionSet",
              selections: [
                { kind: "Field", name: { kind: "Name", value: "id" } },
                { kind: "Field", name: { kind: "Name", value: "clientId" } },
                { kind: "Field", name: { kind: "Name", value: "clientName" } },
                { kind: "Field", name: { kind: "Name", value: "clientUri" } },
              ],
            },
          },
        ],
      },
    },
  ],
} as unknown as DocumentNode<
  EndOAuth2SessionMutation,
  EndOAuth2SessionMutationVariables
>;
export const OAuth2SessionListQueryDocument = {
  kind: "Document",
  definitions: [
    {
      kind: "OperationDefinition",
      operation: "query",
      name: { kind: "Name", value: "OAuth2SessionListQuery" },
      variableDefinitions: [
        {
          kind: "VariableDefinition",
          variable: {
            kind: "Variable",
            name: { kind: "Name", value: "userId" },
          },
          type: {
            kind: "NonNullType",
            type: { kind: "NamedType", name: { kind: "Name", value: "ID" } },
          },
        },
        {
          kind: "VariableDefinition",
          variable: {
            kind: "Variable",
            name: { kind: "Name", value: "state" },
          },
          type: {
            kind: "NamedType",
            name: { kind: "Name", value: "Oauth2SessionState" },
          },
        },
        {
          kind: "VariableDefinition",
          variable: {
            kind: "Variable",
            name: { kind: "Name", value: "first" },
          },
          type: { kind: "NamedType", name: { kind: "Name", value: "Int" } },
        },
        {
          kind: "VariableDefinition",
          variable: {
            kind: "Variable",
            name: { kind: "Name", value: "after" },
          },
          type: { kind: "NamedType", name: { kind: "Name", value: "String" } },
        },
        {
          kind: "VariableDefinition",
          variable: { kind: "Variable", name: { kind: "Name", value: "last" } },
          type: { kind: "NamedType", name: { kind: "Name", value: "Int" } },
        },
        {
          kind: "VariableDefinition",
          variable: {
            kind: "Variable",
            name: { kind: "Name", value: "before" },
          },
          type: { kind: "NamedType", name: { kind: "Name", value: "String" } },
        },
      ],
      selectionSet: {
        kind: "SelectionSet",
        selections: [
          {
            kind: "Field",
            name: { kind: "Name", value: "user" },
            arguments: [
              {
                kind: "Argument",
                name: { kind: "Name", value: "id" },
                value: {
                  kind: "Variable",
                  name: { kind: "Name", value: "userId" },
                },
              },
            ],
            selectionSet: {
              kind: "SelectionSet",
              selections: [
                { kind: "Field", name: { kind: "Name", value: "id" } },
                {
                  kind: "Field",
                  name: { kind: "Name", value: "oauth2Sessions" },
                  arguments: [
                    {
                      kind: "Argument",
                      name: { kind: "Name", value: "state" },
                      value: {
                        kind: "Variable",
                        name: { kind: "Name", value: "state" },
                      },
                    },
                    {
                      kind: "Argument",
                      name: { kind: "Name", value: "first" },
                      value: {
                        kind: "Variable",
                        name: { kind: "Name", value: "first" },
                      },
                    },
                    {
                      kind: "Argument",
                      name: { kind: "Name", value: "after" },
                      value: {
                        kind: "Variable",
                        name: { kind: "Name", value: "after" },
                      },
                    },
                    {
                      kind: "Argument",
                      name: { kind: "Name", value: "last" },
                      value: {
                        kind: "Variable",
                        name: { kind: "Name", value: "last" },
                      },
                    },
                    {
                      kind: "Argument",
                      name: { kind: "Name", value: "before" },
                      value: {
                        kind: "Variable",
                        name: { kind: "Name", value: "before" },
                      },
                    },
                  ],
                  selectionSet: {
                    kind: "SelectionSet",
                    selections: [
                      {
                        kind: "Field",
                        name: { kind: "Name", value: "edges" },
                        selectionSet: {
                          kind: "SelectionSet",
                          selections: [
                            {
                              kind: "Field",
                              name: { kind: "Name", value: "cursor" },
                            },
                            {
                              kind: "Field",
                              name: { kind: "Name", value: "node" },
                              selectionSet: {
                                kind: "SelectionSet",
                                selections: [
                                  {
                                    kind: "Field",
                                    name: { kind: "Name", value: "id" },
                                  },
                                  {
                                    kind: "FragmentSpread",
                                    name: {
                                      kind: "Name",
                                      value: "OAuth2Session_session",
                                    },
                                  },
                                ],
                              },
                            },
                          ],
                        },
                      },
                      {
                        kind: "Field",
                        name: { kind: "Name", value: "totalCount" },
                      },
                      {
                        kind: "Field",
                        name: { kind: "Name", value: "pageInfo" },
                        selectionSet: {
                          kind: "SelectionSet",
                          selections: [
                            {
                              kind: "Field",
                              name: { kind: "Name", value: "hasNextPage" },
                            },
                            {
                              kind: "Field",
                              name: { kind: "Name", value: "hasPreviousPage" },
                            },
                            {
                              kind: "Field",
                              name: { kind: "Name", value: "startCursor" },
                            },
                            {
                              kind: "Field",
                              name: { kind: "Name", value: "endCursor" },
                            },
                          ],
                        },
                      },
                    ],
                  },
                },
              ],
            },
          },
        ],
      },
    },
    {
      kind: "FragmentDefinition",
      name: { kind: "Name", value: "OAuth2Session_session" },
      typeCondition: {
        kind: "NamedType",
        name: { kind: "Name", value: "Oauth2Session" },
      },
      selectionSet: {
        kind: "SelectionSet",
        selections: [
          { kind: "Field", name: { kind: "Name", value: "id" } },
          { kind: "Field", name: { kind: "Name", value: "scope" } },
          { kind: "Field", name: { kind: "Name", value: "createdAt" } },
          { kind: "Field", name: { kind: "Name", value: "finishedAt" } },
          {
            kind: "Field",
            name: { kind: "Name", value: "client" },
            selectionSet: {
              kind: "SelectionSet",
              selections: [
                { kind: "Field", name: { kind: "Name", value: "id" } },
                { kind: "Field", name: { kind: "Name", value: "clientId" } },
                { kind: "Field", name: { kind: "Name", value: "clientName" } },
                { kind: "Field", name: { kind: "Name", value: "clientUri" } },
              ],
            },
          },
        ],
      },
    },
  ],
} as unknown as DocumentNode<
  OAuth2SessionListQueryQuery,
  OAuth2SessionListQueryQueryVariables
>;
export const SessionQueryDocument = {
  kind: "Document",
  definitions: [
    {
      kind: "OperationDefinition",
      operation: "query",
      name: { kind: "Name", value: "SessionQuery" },
      variableDefinitions: [
        {
          kind: "VariableDefinition",
          variable: {
            kind: "Variable",
            name: { kind: "Name", value: "userId" },
          },
          type: {
            kind: "NonNullType",
            type: { kind: "NamedType", name: { kind: "Name", value: "ID" } },
          },
        },
        {
          kind: "VariableDefinition",
          variable: {
            kind: "Variable",
            name: { kind: "Name", value: "deviceId" },
          },
          type: {
            kind: "NonNullType",
            type: {
              kind: "NamedType",
              name: { kind: "Name", value: "String" },
            },
          },
        },
      ],
      selectionSet: {
        kind: "SelectionSet",
        selections: [
          {
            kind: "Field",
            name: { kind: "Name", value: "session" },
            arguments: [
              {
                kind: "Argument",
                name: { kind: "Name", value: "userId" },
                value: {
                  kind: "Variable",
                  name: { kind: "Name", value: "userId" },
                },
              },
              {
                kind: "Argument",
                name: { kind: "Name", value: "deviceId" },
                value: {
                  kind: "Variable",
                  name: { kind: "Name", value: "deviceId" },
                },
              },
            ],
            selectionSet: {
              kind: "SelectionSet",
              selections: [
                { kind: "Field", name: { kind: "Name", value: "__typename" } },
                {
                  kind: "FragmentSpread",
                  name: { kind: "Name", value: "CompatSession_session" },
                },
                {
                  kind: "FragmentSpread",
                  name: { kind: "Name", value: "OAuth2Session_session" },
                },
              ],
            },
          },
        ],
      },
    },
    {
      kind: "FragmentDefinition",
<<<<<<< HEAD
      name: { kind: "Name", value: "CompatSession_sso_login" },
      typeCondition: {
        kind: "NamedType",
        name: { kind: "Name", value: "CompatSsoLogin" },
      },
      selectionSet: {
        kind: "SelectionSet",
        selections: [
          { kind: "Field", name: { kind: "Name", value: "id" } },
          { kind: "Field", name: { kind: "Name", value: "redirectUri" } },
        ],
      },
    },
    {
      kind: "FragmentDefinition",
=======
>>>>>>> 21d3d3a5
      name: { kind: "Name", value: "CompatSession_session" },
      typeCondition: {
        kind: "NamedType",
        name: { kind: "Name", value: "CompatSession" },
      },
      selectionSet: {
        kind: "SelectionSet",
        selections: [
          { kind: "Field", name: { kind: "Name", value: "id" } },
          { kind: "Field", name: { kind: "Name", value: "createdAt" } },
          { kind: "Field", name: { kind: "Name", value: "deviceId" } },
          { kind: "Field", name: { kind: "Name", value: "finishedAt" } },
          {
            kind: "Field",
            name: { kind: "Name", value: "ssoLogin" },
            selectionSet: {
              kind: "SelectionSet",
              selections: [
                { kind: "Field", name: { kind: "Name", value: "id" } },
<<<<<<< HEAD
                {
                  kind: "FragmentSpread",
                  name: { kind: "Name", value: "CompatSession_sso_login" },
                },
=======
                { kind: "Field", name: { kind: "Name", value: "redirectUri" } },
>>>>>>> 21d3d3a5
              ],
            },
          },
        ],
      },
    },
    {
      kind: "FragmentDefinition",
      name: { kind: "Name", value: "OAuth2Session_session" },
      typeCondition: {
        kind: "NamedType",
        name: { kind: "Name", value: "Oauth2Session" },
      },
      selectionSet: {
        kind: "SelectionSet",
        selections: [
          { kind: "Field", name: { kind: "Name", value: "id" } },
          { kind: "Field", name: { kind: "Name", value: "scope" } },
          { kind: "Field", name: { kind: "Name", value: "createdAt" } },
          { kind: "Field", name: { kind: "Name", value: "finishedAt" } },
          {
            kind: "Field",
            name: { kind: "Name", value: "client" },
            selectionSet: {
              kind: "SelectionSet",
              selections: [
                { kind: "Field", name: { kind: "Name", value: "id" } },
                { kind: "Field", name: { kind: "Name", value: "clientId" } },
                { kind: "Field", name: { kind: "Name", value: "clientName" } },
                { kind: "Field", name: { kind: "Name", value: "clientUri" } },
              ],
            },
          },
        ],
      },
    },
  ],
} as unknown as DocumentNode<SessionQueryQuery, SessionQueryQueryVariables>;
export const RemoveEmailDocument = {
  kind: "Document",
  definitions: [
    {
      kind: "OperationDefinition",
      operation: "mutation",
      name: { kind: "Name", value: "RemoveEmail" },
      variableDefinitions: [
        {
          kind: "VariableDefinition",
          variable: { kind: "Variable", name: { kind: "Name", value: "id" } },
          type: {
            kind: "NonNullType",
            type: { kind: "NamedType", name: { kind: "Name", value: "ID" } },
          },
        },
      ],
      selectionSet: {
        kind: "SelectionSet",
        selections: [
          {
            kind: "Field",
            name: { kind: "Name", value: "removeEmail" },
            arguments: [
              {
                kind: "Argument",
                name: { kind: "Name", value: "input" },
                value: {
                  kind: "ObjectValue",
                  fields: [
                    {
                      kind: "ObjectField",
                      name: { kind: "Name", value: "userEmailId" },
                      value: {
                        kind: "Variable",
                        name: { kind: "Name", value: "id" },
                      },
                    },
                  ],
                },
              },
            ],
            selectionSet: {
              kind: "SelectionSet",
              selections: [
                { kind: "Field", name: { kind: "Name", value: "status" } },
                {
                  kind: "Field",
                  name: { kind: "Name", value: "user" },
                  selectionSet: {
                    kind: "SelectionSet",
                    selections: [
                      { kind: "Field", name: { kind: "Name", value: "id" } },
                    ],
                  },
                },
              ],
            },
          },
        ],
      },
    },
  ],
} as unknown as DocumentNode<RemoveEmailMutation, RemoveEmailMutationVariables>;
export const SetPrimaryEmailDocument = {
  kind: "Document",
  definitions: [
    {
      kind: "OperationDefinition",
      operation: "mutation",
      name: { kind: "Name", value: "SetPrimaryEmail" },
      variableDefinitions: [
        {
          kind: "VariableDefinition",
          variable: { kind: "Variable", name: { kind: "Name", value: "id" } },
          type: {
            kind: "NonNullType",
            type: { kind: "NamedType", name: { kind: "Name", value: "ID" } },
          },
        },
      ],
      selectionSet: {
        kind: "SelectionSet",
        selections: [
          {
            kind: "Field",
            name: { kind: "Name", value: "setPrimaryEmail" },
            arguments: [
              {
                kind: "Argument",
                name: { kind: "Name", value: "input" },
                value: {
                  kind: "ObjectValue",
                  fields: [
                    {
                      kind: "ObjectField",
                      name: { kind: "Name", value: "userEmailId" },
                      value: {
                        kind: "Variable",
                        name: { kind: "Name", value: "id" },
                      },
                    },
                  ],
                },
              },
            ],
            selectionSet: {
              kind: "SelectionSet",
              selections: [
                { kind: "Field", name: { kind: "Name", value: "status" } },
                {
                  kind: "Field",
                  name: { kind: "Name", value: "user" },
                  selectionSet: {
                    kind: "SelectionSet",
                    selections: [
                      { kind: "Field", name: { kind: "Name", value: "id" } },
                      {
                        kind: "Field",
                        name: { kind: "Name", value: "primaryEmail" },
                        selectionSet: {
                          kind: "SelectionSet",
                          selections: [
                            {
                              kind: "Field",
                              name: { kind: "Name", value: "id" },
                            },
                          ],
                        },
                      },
                    ],
                  },
                },
              ],
            },
          },
        ],
      },
    },
  ],
} as unknown as DocumentNode<
  SetPrimaryEmailMutation,
  SetPrimaryEmailMutationVariables
>;
export const UserGreetingDocument = {
  kind: "Document",
  definitions: [
    {
      kind: "OperationDefinition",
      operation: "query",
      name: { kind: "Name", value: "UserGreeting" },
      variableDefinitions: [
        {
          kind: "VariableDefinition",
          variable: {
            kind: "Variable",
            name: { kind: "Name", value: "userId" },
          },
          type: {
            kind: "NonNullType",
            type: { kind: "NamedType", name: { kind: "Name", value: "ID" } },
          },
        },
      ],
      selectionSet: {
        kind: "SelectionSet",
        selections: [
          {
            kind: "Field",
            name: { kind: "Name", value: "user" },
            arguments: [
              {
                kind: "Argument",
                name: { kind: "Name", value: "id" },
                value: {
                  kind: "Variable",
                  name: { kind: "Name", value: "userId" },
                },
              },
            ],
            selectionSet: {
              kind: "SelectionSet",
              selections: [
                { kind: "Field", name: { kind: "Name", value: "id" } },
                { kind: "Field", name: { kind: "Name", value: "username" } },
                {
                  kind: "Field",
                  name: { kind: "Name", value: "matrix" },
                  selectionSet: {
                    kind: "SelectionSet",
                    selections: [
                      { kind: "Field", name: { kind: "Name", value: "mxid" } },
                      {
                        kind: "Field",
                        name: { kind: "Name", value: "displayName" },
                      },
                    ],
                  },
                },
              ],
            },
          },
          {
            kind: "Field",
            name: { kind: "Name", value: "viewer" },
            selectionSet: {
              kind: "SelectionSet",
              selections: [
                { kind: "Field", name: { kind: "Name", value: "__typename" } },
                {
                  kind: "InlineFragment",
                  typeCondition: {
                    kind: "NamedType",
                    name: { kind: "Name", value: "User" },
                  },
                  selectionSet: {
                    kind: "SelectionSet",
                    selections: [
                      { kind: "Field", name: { kind: "Name", value: "id" } },
                      {
                        kind: "FragmentSpread",
                        name: { kind: "Name", value: "UnverifiedEmailAlert" },
                      },
                    ],
                  },
                },
              ],
            },
          },
        ],
      },
    },
    {
      kind: "FragmentDefinition",
      name: { kind: "Name", value: "UnverifiedEmailAlert" },
      typeCondition: {
        kind: "NamedType",
        name: { kind: "Name", value: "User" },
      },
      selectionSet: {
        kind: "SelectionSet",
        selections: [
          { kind: "Field", name: { kind: "Name", value: "id" } },
          {
            kind: "Field",
            alias: { kind: "Name", value: "unverifiedEmails" },
            name: { kind: "Name", value: "emails" },
            arguments: [
              {
                kind: "Argument",
                name: { kind: "Name", value: "first" },
                value: { kind: "IntValue", value: "0" },
              },
              {
                kind: "Argument",
                name: { kind: "Name", value: "state" },
                value: { kind: "EnumValue", value: "PENDING" },
              },
            ],
            selectionSet: {
              kind: "SelectionSet",
              selections: [
                { kind: "Field", name: { kind: "Name", value: "totalCount" } },
              ],
            },
          },
        ],
      },
    },
  ],
} as unknown as DocumentNode<UserGreetingQuery, UserGreetingQueryVariables>;
export const AddEmailDocument = {
  kind: "Document",
  definitions: [
    {
      kind: "OperationDefinition",
      operation: "mutation",
      name: { kind: "Name", value: "AddEmail" },
      variableDefinitions: [
        {
          kind: "VariableDefinition",
          variable: {
            kind: "Variable",
            name: { kind: "Name", value: "userId" },
          },
          type: {
            kind: "NonNullType",
            type: { kind: "NamedType", name: { kind: "Name", value: "ID" } },
          },
        },
        {
          kind: "VariableDefinition",
          variable: {
            kind: "Variable",
            name: { kind: "Name", value: "email" },
          },
          type: {
            kind: "NonNullType",
            type: {
              kind: "NamedType",
              name: { kind: "Name", value: "String" },
            },
          },
        },
      ],
      selectionSet: {
        kind: "SelectionSet",
        selections: [
          {
            kind: "Field",
            name: { kind: "Name", value: "addEmail" },
            arguments: [
              {
                kind: "Argument",
                name: { kind: "Name", value: "input" },
                value: {
                  kind: "ObjectValue",
                  fields: [
                    {
                      kind: "ObjectField",
                      name: { kind: "Name", value: "userId" },
                      value: {
                        kind: "Variable",
                        name: { kind: "Name", value: "userId" },
                      },
                    },
                    {
                      kind: "ObjectField",
                      name: { kind: "Name", value: "email" },
                      value: {
                        kind: "Variable",
                        name: { kind: "Name", value: "email" },
                      },
                    },
                  ],
                },
              },
            ],
            selectionSet: {
              kind: "SelectionSet",
              selections: [
                { kind: "Field", name: { kind: "Name", value: "status" } },
                { kind: "Field", name: { kind: "Name", value: "violations" } },
                {
                  kind: "Field",
                  name: { kind: "Name", value: "email" },
                  selectionSet: {
                    kind: "SelectionSet",
                    selections: [
                      { kind: "Field", name: { kind: "Name", value: "id" } },
                      {
                        kind: "FragmentSpread",
                        name: { kind: "Name", value: "UserEmail_email" },
                      },
                    ],
                  },
                },
              ],
            },
          },
        ],
      },
    },
    {
      kind: "FragmentDefinition",
      name: { kind: "Name", value: "UserEmail_email" },
      typeCondition: {
        kind: "NamedType",
        name: { kind: "Name", value: "UserEmail" },
      },
      selectionSet: {
        kind: "SelectionSet",
        selections: [
          { kind: "Field", name: { kind: "Name", value: "id" } },
          { kind: "Field", name: { kind: "Name", value: "email" } },
          { kind: "Field", name: { kind: "Name", value: "confirmedAt" } },
        ],
      },
    },
  ],
} as unknown as DocumentNode<AddEmailMutation, AddEmailMutationVariables>;
export const UserEmailListQueryDocument = {
  kind: "Document",
  definitions: [
    {
      kind: "OperationDefinition",
      operation: "query",
      name: { kind: "Name", value: "UserEmailListQuery" },
      variableDefinitions: [
        {
          kind: "VariableDefinition",
          variable: {
            kind: "Variable",
            name: { kind: "Name", value: "userId" },
          },
          type: {
            kind: "NonNullType",
            type: { kind: "NamedType", name: { kind: "Name", value: "ID" } },
          },
        },
        {
          kind: "VariableDefinition",
          variable: {
            kind: "Variable",
            name: { kind: "Name", value: "first" },
          },
          type: { kind: "NamedType", name: { kind: "Name", value: "Int" } },
        },
        {
          kind: "VariableDefinition",
          variable: {
            kind: "Variable",
            name: { kind: "Name", value: "after" },
          },
          type: { kind: "NamedType", name: { kind: "Name", value: "String" } },
        },
        {
          kind: "VariableDefinition",
          variable: { kind: "Variable", name: { kind: "Name", value: "last" } },
          type: { kind: "NamedType", name: { kind: "Name", value: "Int" } },
        },
        {
          kind: "VariableDefinition",
          variable: {
            kind: "Variable",
            name: { kind: "Name", value: "before" },
          },
          type: { kind: "NamedType", name: { kind: "Name", value: "String" } },
        },
      ],
      selectionSet: {
        kind: "SelectionSet",
        selections: [
          {
            kind: "Field",
            name: { kind: "Name", value: "user" },
            arguments: [
              {
                kind: "Argument",
                name: { kind: "Name", value: "id" },
                value: {
                  kind: "Variable",
                  name: { kind: "Name", value: "userId" },
                },
              },
            ],
            selectionSet: {
              kind: "SelectionSet",
              selections: [
                { kind: "Field", name: { kind: "Name", value: "id" } },
                {
                  kind: "Field",
                  name: { kind: "Name", value: "emails" },
                  arguments: [
                    {
                      kind: "Argument",
                      name: { kind: "Name", value: "first" },
                      value: {
                        kind: "Variable",
                        name: { kind: "Name", value: "first" },
                      },
                    },
                    {
                      kind: "Argument",
                      name: { kind: "Name", value: "after" },
                      value: {
                        kind: "Variable",
                        name: { kind: "Name", value: "after" },
                      },
                    },
                    {
                      kind: "Argument",
                      name: { kind: "Name", value: "last" },
                      value: {
                        kind: "Variable",
                        name: { kind: "Name", value: "last" },
                      },
                    },
                    {
                      kind: "Argument",
                      name: { kind: "Name", value: "before" },
                      value: {
                        kind: "Variable",
                        name: { kind: "Name", value: "before" },
                      },
                    },
                  ],
                  selectionSet: {
                    kind: "SelectionSet",
                    selections: [
                      {
                        kind: "Field",
                        name: { kind: "Name", value: "edges" },
                        selectionSet: {
                          kind: "SelectionSet",
                          selections: [
                            {
                              kind: "Field",
                              name: { kind: "Name", value: "cursor" },
                            },
                            {
                              kind: "Field",
                              name: { kind: "Name", value: "node" },
                              selectionSet: {
                                kind: "SelectionSet",
                                selections: [
                                  {
                                    kind: "Field",
                                    name: { kind: "Name", value: "id" },
                                  },
                                  {
                                    kind: "FragmentSpread",
                                    name: {
                                      kind: "Name",
                                      value: "UserEmail_email",
                                    },
                                  },
                                ],
                              },
                            },
                          ],
                        },
                      },
                      {
                        kind: "Field",
                        name: { kind: "Name", value: "totalCount" },
                      },
                      {
                        kind: "Field",
                        name: { kind: "Name", value: "pageInfo" },
                        selectionSet: {
                          kind: "SelectionSet",
                          selections: [
                            {
                              kind: "Field",
                              name: { kind: "Name", value: "hasNextPage" },
                            },
                            {
                              kind: "Field",
                              name: { kind: "Name", value: "hasPreviousPage" },
                            },
                            {
                              kind: "Field",
                              name: { kind: "Name", value: "startCursor" },
                            },
                            {
                              kind: "Field",
                              name: { kind: "Name", value: "endCursor" },
                            },
                          ],
                        },
                      },
                    ],
                  },
                },
              ],
            },
          },
        ],
      },
    },
    {
      kind: "FragmentDefinition",
      name: { kind: "Name", value: "UserEmail_email" },
      typeCondition: {
        kind: "NamedType",
        name: { kind: "Name", value: "UserEmail" },
      },
      selectionSet: {
        kind: "SelectionSet",
        selections: [
          { kind: "Field", name: { kind: "Name", value: "id" } },
          { kind: "Field", name: { kind: "Name", value: "email" } },
          { kind: "Field", name: { kind: "Name", value: "confirmedAt" } },
        ],
      },
    },
  ],
} as unknown as DocumentNode<
  UserEmailListQueryQuery,
  UserEmailListQueryQueryVariables
>;
export const UserPrimaryEmailDocument = {
  kind: "Document",
  definitions: [
    {
      kind: "OperationDefinition",
      operation: "query",
      name: { kind: "Name", value: "UserPrimaryEmail" },
      variableDefinitions: [
        {
          kind: "VariableDefinition",
          variable: {
            kind: "Variable",
            name: { kind: "Name", value: "userId" },
          },
          type: {
            kind: "NonNullType",
            type: { kind: "NamedType", name: { kind: "Name", value: "ID" } },
          },
        },
      ],
      selectionSet: {
        kind: "SelectionSet",
        selections: [
          {
            kind: "Field",
            name: { kind: "Name", value: "user" },
            arguments: [
              {
                kind: "Argument",
                name: { kind: "Name", value: "id" },
                value: {
                  kind: "Variable",
                  name: { kind: "Name", value: "userId" },
                },
              },
            ],
            selectionSet: {
              kind: "SelectionSet",
              selections: [
                { kind: "Field", name: { kind: "Name", value: "id" } },
                {
                  kind: "Field",
                  name: { kind: "Name", value: "primaryEmail" },
                  selectionSet: {
                    kind: "SelectionSet",
                    selections: [
                      { kind: "Field", name: { kind: "Name", value: "id" } },
                    ],
                  },
                },
              ],
            },
          },
        ],
      },
    },
  ],
} as unknown as DocumentNode<
  UserPrimaryEmailQuery,
  UserPrimaryEmailQueryVariables
>;
export const SetDisplayNameDocument = {
  kind: "Document",
  definitions: [
    {
      kind: "OperationDefinition",
      operation: "mutation",
      name: { kind: "Name", value: "SetDisplayName" },
      variableDefinitions: [
        {
          kind: "VariableDefinition",
          variable: {
            kind: "Variable",
            name: { kind: "Name", value: "userId" },
          },
          type: {
            kind: "NonNullType",
            type: { kind: "NamedType", name: { kind: "Name", value: "ID" } },
          },
        },
        {
          kind: "VariableDefinition",
          variable: {
            kind: "Variable",
            name: { kind: "Name", value: "displayName" },
          },
          type: { kind: "NamedType", name: { kind: "Name", value: "String" } },
        },
      ],
      selectionSet: {
        kind: "SelectionSet",
        selections: [
          {
            kind: "Field",
            name: { kind: "Name", value: "setDisplayName" },
            arguments: [
              {
                kind: "Argument",
                name: { kind: "Name", value: "input" },
                value: {
                  kind: "ObjectValue",
                  fields: [
                    {
                      kind: "ObjectField",
                      name: { kind: "Name", value: "userId" },
                      value: {
                        kind: "Variable",
                        name: { kind: "Name", value: "userId" },
                      },
                    },
                    {
                      kind: "ObjectField",
                      name: { kind: "Name", value: "displayName" },
                      value: {
                        kind: "Variable",
                        name: { kind: "Name", value: "displayName" },
                      },
                    },
                  ],
                },
              },
            ],
            selectionSet: {
              kind: "SelectionSet",
              selections: [
                { kind: "Field", name: { kind: "Name", value: "status" } },
                {
                  kind: "Field",
                  name: { kind: "Name", value: "user" },
                  selectionSet: {
                    kind: "SelectionSet",
                    selections: [
                      { kind: "Field", name: { kind: "Name", value: "id" } },
                      {
                        kind: "Field",
                        name: { kind: "Name", value: "matrix" },
                        selectionSet: {
                          kind: "SelectionSet",
                          selections: [
                            {
                              kind: "Field",
                              name: { kind: "Name", value: "displayName" },
                            },
                          ],
                        },
                      },
                    ],
                  },
                },
              ],
            },
          },
        ],
      },
    },
  ],
} as unknown as DocumentNode<
  SetDisplayNameMutation,
  SetDisplayNameMutationVariables
>;
export const VerifyEmailDocument = {
  kind: "Document",
  definitions: [
    {
      kind: "OperationDefinition",
      operation: "mutation",
      name: { kind: "Name", value: "VerifyEmail" },
      variableDefinitions: [
        {
          kind: "VariableDefinition",
          variable: { kind: "Variable", name: { kind: "Name", value: "id" } },
          type: {
            kind: "NonNullType",
            type: { kind: "NamedType", name: { kind: "Name", value: "ID" } },
          },
        },
        {
          kind: "VariableDefinition",
          variable: { kind: "Variable", name: { kind: "Name", value: "code" } },
          type: {
            kind: "NonNullType",
            type: {
              kind: "NamedType",
              name: { kind: "Name", value: "String" },
            },
          },
        },
      ],
      selectionSet: {
        kind: "SelectionSet",
        selections: [
          {
            kind: "Field",
            name: { kind: "Name", value: "verifyEmail" },
            arguments: [
              {
                kind: "Argument",
                name: { kind: "Name", value: "input" },
                value: {
                  kind: "ObjectValue",
                  fields: [
                    {
                      kind: "ObjectField",
                      name: { kind: "Name", value: "userEmailId" },
                      value: {
                        kind: "Variable",
                        name: { kind: "Name", value: "id" },
                      },
                    },
                    {
                      kind: "ObjectField",
                      name: { kind: "Name", value: "code" },
                      value: {
                        kind: "Variable",
                        name: { kind: "Name", value: "code" },
                      },
                    },
                  ],
                },
              },
            ],
            selectionSet: {
              kind: "SelectionSet",
              selections: [
                { kind: "Field", name: { kind: "Name", value: "status" } },
                {
                  kind: "Field",
                  name: { kind: "Name", value: "user" },
                  selectionSet: {
                    kind: "SelectionSet",
                    selections: [
                      { kind: "Field", name: { kind: "Name", value: "id" } },
                      {
                        kind: "Field",
                        name: { kind: "Name", value: "primaryEmail" },
                        selectionSet: {
                          kind: "SelectionSet",
                          selections: [
                            {
                              kind: "Field",
                              name: { kind: "Name", value: "id" },
                            },
                          ],
                        },
                      },
                    ],
                  },
                },
                {
                  kind: "Field",
                  name: { kind: "Name", value: "email" },
                  selectionSet: {
                    kind: "SelectionSet",
                    selections: [
                      { kind: "Field", name: { kind: "Name", value: "id" } },
                      {
                        kind: "FragmentSpread",
                        name: { kind: "Name", value: "UserEmail_email" },
                      },
                    ],
                  },
                },
              ],
            },
          },
        ],
      },
    },
    {
      kind: "FragmentDefinition",
      name: { kind: "Name", value: "UserEmail_email" },
      typeCondition: {
        kind: "NamedType",
        name: { kind: "Name", value: "UserEmail" },
      },
      selectionSet: {
        kind: "SelectionSet",
        selections: [
          { kind: "Field", name: { kind: "Name", value: "id" } },
          { kind: "Field", name: { kind: "Name", value: "email" } },
          { kind: "Field", name: { kind: "Name", value: "confirmedAt" } },
        ],
      },
    },
  ],
} as unknown as DocumentNode<VerifyEmailMutation, VerifyEmailMutationVariables>;
export const ResendVerificationEmailDocument = {
  kind: "Document",
  definitions: [
    {
      kind: "OperationDefinition",
      operation: "mutation",
      name: { kind: "Name", value: "ResendVerificationEmail" },
      variableDefinitions: [
        {
          kind: "VariableDefinition",
          variable: { kind: "Variable", name: { kind: "Name", value: "id" } },
          type: {
            kind: "NonNullType",
            type: { kind: "NamedType", name: { kind: "Name", value: "ID" } },
          },
        },
      ],
      selectionSet: {
        kind: "SelectionSet",
        selections: [
          {
            kind: "Field",
            name: { kind: "Name", value: "sendVerificationEmail" },
            arguments: [
              {
                kind: "Argument",
                name: { kind: "Name", value: "input" },
                value: {
                  kind: "ObjectValue",
                  fields: [
                    {
                      kind: "ObjectField",
                      name: { kind: "Name", value: "userEmailId" },
                      value: {
                        kind: "Variable",
                        name: { kind: "Name", value: "id" },
                      },
                    },
                  ],
                },
              },
            ],
            selectionSet: {
              kind: "SelectionSet",
              selections: [
                { kind: "Field", name: { kind: "Name", value: "status" } },
                {
                  kind: "Field",
                  name: { kind: "Name", value: "user" },
                  selectionSet: {
                    kind: "SelectionSet",
                    selections: [
                      { kind: "Field", name: { kind: "Name", value: "id" } },
                      {
                        kind: "Field",
                        name: { kind: "Name", value: "primaryEmail" },
                        selectionSet: {
                          kind: "SelectionSet",
                          selections: [
                            {
                              kind: "Field",
                              name: { kind: "Name", value: "id" },
                            },
                          ],
                        },
                      },
                    ],
                  },
                },
                {
                  kind: "Field",
                  name: { kind: "Name", value: "email" },
                  selectionSet: {
                    kind: "SelectionSet",
                    selections: [
                      { kind: "Field", name: { kind: "Name", value: "id" } },
                      {
                        kind: "FragmentSpread",
                        name: { kind: "Name", value: "UserEmail_email" },
                      },
                    ],
                  },
                },
              ],
            },
          },
        ],
      },
    },
    {
      kind: "FragmentDefinition",
      name: { kind: "Name", value: "UserEmail_email" },
      typeCondition: {
        kind: "NamedType",
        name: { kind: "Name", value: "UserEmail" },
      },
      selectionSet: {
        kind: "SelectionSet",
        selections: [
          { kind: "Field", name: { kind: "Name", value: "id" } },
          { kind: "Field", name: { kind: "Name", value: "email" } },
          { kind: "Field", name: { kind: "Name", value: "confirmedAt" } },
        ],
      },
    },
  ],
} as unknown as DocumentNode<
  ResendVerificationEmailMutation,
  ResendVerificationEmailMutationVariables
>;
export const BrowserSessionQueryDocument = {
  kind: "Document",
  definitions: [
    {
      kind: "OperationDefinition",
      operation: "query",
      name: { kind: "Name", value: "BrowserSessionQuery" },
      variableDefinitions: [
        {
          kind: "VariableDefinition",
          variable: { kind: "Variable", name: { kind: "Name", value: "id" } },
          type: {
            kind: "NonNullType",
            type: { kind: "NamedType", name: { kind: "Name", value: "ID" } },
          },
        },
      ],
      selectionSet: {
        kind: "SelectionSet",
        selections: [
          {
            kind: "Field",
            name: { kind: "Name", value: "browserSession" },
            arguments: [
              {
                kind: "Argument",
                name: { kind: "Name", value: "id" },
                value: {
                  kind: "Variable",
                  name: { kind: "Name", value: "id" },
                },
              },
            ],
            selectionSet: {
              kind: "SelectionSet",
              selections: [
                { kind: "Field", name: { kind: "Name", value: "id" } },
                { kind: "Field", name: { kind: "Name", value: "createdAt" } },
                {
                  kind: "Field",
                  name: { kind: "Name", value: "lastAuthentication" },
                  selectionSet: {
                    kind: "SelectionSet",
                    selections: [
                      { kind: "Field", name: { kind: "Name", value: "id" } },
                      {
                        kind: "Field",
                        name: { kind: "Name", value: "createdAt" },
                      },
                    ],
                  },
                },
                {
                  kind: "Field",
                  name: { kind: "Name", value: "user" },
                  selectionSet: {
                    kind: "SelectionSet",
                    selections: [
                      { kind: "Field", name: { kind: "Name", value: "id" } },
                      {
                        kind: "Field",
                        name: { kind: "Name", value: "username" },
                      },
                    ],
                  },
                },
              ],
            },
          },
        ],
      },
    },
  ],
} as unknown as DocumentNode<
  BrowserSessionQueryQuery,
  BrowserSessionQueryQueryVariables
>;
export const OAuth2ClientQueryDocument = {
  kind: "Document",
  definitions: [
    {
      kind: "OperationDefinition",
      operation: "query",
      name: { kind: "Name", value: "OAuth2ClientQuery" },
      variableDefinitions: [
        {
          kind: "VariableDefinition",
          variable: { kind: "Variable", name: { kind: "Name", value: "id" } },
          type: {
            kind: "NonNullType",
            type: { kind: "NamedType", name: { kind: "Name", value: "ID" } },
          },
        },
      ],
      selectionSet: {
        kind: "SelectionSet",
        selections: [
          {
            kind: "Field",
            name: { kind: "Name", value: "oauth2Client" },
            arguments: [
              {
                kind: "Argument",
                name: { kind: "Name", value: "id" },
                value: {
                  kind: "Variable",
                  name: { kind: "Name", value: "id" },
                },
              },
            ],
            selectionSet: {
              kind: "SelectionSet",
              selections: [
                { kind: "Field", name: { kind: "Name", value: "id" } },
                { kind: "Field", name: { kind: "Name", value: "clientId" } },
                { kind: "Field", name: { kind: "Name", value: "clientName" } },
                { kind: "Field", name: { kind: "Name", value: "clientUri" } },
                { kind: "Field", name: { kind: "Name", value: "tosUri" } },
                { kind: "Field", name: { kind: "Name", value: "policyUri" } },
                {
                  kind: "Field",
                  name: { kind: "Name", value: "redirectUris" },
                },
              ],
            },
          },
        ],
      },
    },
  ],
} as unknown as DocumentNode<
  OAuth2ClientQueryQuery,
  OAuth2ClientQueryQueryVariables
>;
export const SessionsOverviewQueryDocument = {
  kind: "Document",
  definitions: [
    {
      kind: "OperationDefinition",
      operation: "query",
      name: { kind: "Name", value: "SessionsOverviewQuery" },
      selectionSet: {
        kind: "SelectionSet",
        selections: [
          {
            kind: "Field",
            name: { kind: "Name", value: "viewer" },
            selectionSet: {
              kind: "SelectionSet",
              selections: [
                { kind: "Field", name: { kind: "Name", value: "__typename" } },
                {
                  kind: "InlineFragment",
                  typeCondition: {
                    kind: "NamedType",
                    name: { kind: "Name", value: "User" },
                  },
                  selectionSet: {
                    kind: "SelectionSet",
                    selections: [
                      { kind: "Field", name: { kind: "Name", value: "id" } },
                      {
                        kind: "FragmentSpread",
                        name: {
                          kind: "Name",
                          value: "UserSessionsOverview_user",
                        },
                      },
                    ],
                  },
                },
              ],
            },
          },
        ],
      },
    },
    {
      kind: "FragmentDefinition",
      name: { kind: "Name", value: "UserEmail_email" },
      typeCondition: {
        kind: "NamedType",
        name: { kind: "Name", value: "UserEmail" },
      },
      selectionSet: {
        kind: "SelectionSet",
        selections: [
          { kind: "Field", name: { kind: "Name", value: "id" } },
          { kind: "Field", name: { kind: "Name", value: "email" } },
          { kind: "Field", name: { kind: "Name", value: "confirmedAt" } },
        ],
      },
    },
    {
      kind: "FragmentDefinition",
      name: { kind: "Name", value: "UserSessionsOverview_user" },
      typeCondition: {
        kind: "NamedType",
        name: { kind: "Name", value: "User" },
      },
      selectionSet: {
        kind: "SelectionSet",
        selections: [
          { kind: "Field", name: { kind: "Name", value: "id" } },
          {
            kind: "Field",
            name: { kind: "Name", value: "primaryEmail" },
            selectionSet: {
              kind: "SelectionSet",
              selections: [
                { kind: "Field", name: { kind: "Name", value: "id" } },
                {
                  kind: "FragmentSpread",
                  name: { kind: "Name", value: "UserEmail_email" },
                },
              ],
            },
          },
          {
            kind: "Field",
            alias: { kind: "Name", value: "confirmedEmails" },
            name: { kind: "Name", value: "emails" },
            arguments: [
              {
                kind: "Argument",
                name: { kind: "Name", value: "first" },
                value: { kind: "IntValue", value: "0" },
              },
              {
                kind: "Argument",
                name: { kind: "Name", value: "state" },
                value: { kind: "EnumValue", value: "CONFIRMED" },
              },
            ],
            selectionSet: {
              kind: "SelectionSet",
              selections: [
                { kind: "Field", name: { kind: "Name", value: "totalCount" } },
              ],
            },
          },
          {
            kind: "Field",
            name: { kind: "Name", value: "browserSessions" },
            arguments: [
              {
                kind: "Argument",
                name: { kind: "Name", value: "first" },
                value: { kind: "IntValue", value: "0" },
              },
              {
                kind: "Argument",
                name: { kind: "Name", value: "state" },
                value: { kind: "EnumValue", value: "ACTIVE" },
              },
            ],
            selectionSet: {
              kind: "SelectionSet",
              selections: [
                { kind: "Field", name: { kind: "Name", value: "totalCount" } },
              ],
            },
          },
          {
            kind: "Field",
            name: { kind: "Name", value: "oauth2Sessions" },
            arguments: [
              {
                kind: "Argument",
                name: { kind: "Name", value: "first" },
                value: { kind: "IntValue", value: "0" },
              },
              {
                kind: "Argument",
                name: { kind: "Name", value: "state" },
                value: { kind: "EnumValue", value: "ACTIVE" },
              },
            ],
            selectionSet: {
              kind: "SelectionSet",
              selections: [
                { kind: "Field", name: { kind: "Name", value: "totalCount" } },
              ],
            },
          },
          {
            kind: "Field",
            name: { kind: "Name", value: "compatSessions" },
            arguments: [
              {
                kind: "Argument",
                name: { kind: "Name", value: "first" },
                value: { kind: "IntValue", value: "0" },
              },
              {
                kind: "Argument",
                name: { kind: "Name", value: "state" },
                value: { kind: "EnumValue", value: "ACTIVE" },
              },
            ],
            selectionSet: {
              kind: "SelectionSet",
              selections: [
                { kind: "Field", name: { kind: "Name", value: "totalCount" } },
              ],
            },
          },
        ],
      },
    },
  ],
} as unknown as DocumentNode<
  SessionsOverviewQueryQuery,
  SessionsOverviewQueryQueryVariables
>;
export const VerifyEmailQueryDocument = {
  kind: "Document",
  definitions: [
    {
      kind: "OperationDefinition",
      operation: "query",
      name: { kind: "Name", value: "VerifyEmailQuery" },
      variableDefinitions: [
        {
          kind: "VariableDefinition",
          variable: { kind: "Variable", name: { kind: "Name", value: "id" } },
          type: {
            kind: "NonNullType",
            type: { kind: "NamedType", name: { kind: "Name", value: "ID" } },
          },
        },
      ],
      selectionSet: {
        kind: "SelectionSet",
        selections: [
          {
            kind: "Field",
            name: { kind: "Name", value: "userEmail" },
            arguments: [
              {
                kind: "Argument",
                name: { kind: "Name", value: "id" },
                value: {
                  kind: "Variable",
                  name: { kind: "Name", value: "id" },
                },
              },
            ],
            selectionSet: {
              kind: "SelectionSet",
              selections: [
                {
                  kind: "FragmentSpread",
                  name: { kind: "Name", value: "UserEmail_verifyEmail" },
                },
              ],
            },
          },
        ],
      },
    },
    {
      kind: "FragmentDefinition",
      name: { kind: "Name", value: "UserEmail_verifyEmail" },
      typeCondition: {
        kind: "NamedType",
        name: { kind: "Name", value: "UserEmail" },
      },
      selectionSet: {
        kind: "SelectionSet",
        selections: [
          { kind: "Field", name: { kind: "Name", value: "id" } },
          { kind: "Field", name: { kind: "Name", value: "email" } },
        ],
      },
    },
  ],
} as unknown as DocumentNode<
  VerifyEmailQueryQuery,
  VerifyEmailQueryQueryVariables
>;<|MERGE_RESOLUTION|>--- conflicted
+++ resolved
@@ -2926,24 +2926,6 @@
     },
     {
       kind: "FragmentDefinition",
-<<<<<<< HEAD
-      name: { kind: "Name", value: "CompatSession_sso_login" },
-      typeCondition: {
-        kind: "NamedType",
-        name: { kind: "Name", value: "CompatSsoLogin" },
-      },
-      selectionSet: {
-        kind: "SelectionSet",
-        selections: [
-          { kind: "Field", name: { kind: "Name", value: "id" } },
-          { kind: "Field", name: { kind: "Name", value: "redirectUri" } },
-        ],
-      },
-    },
-    {
-      kind: "FragmentDefinition",
-=======
->>>>>>> 21d3d3a5
       name: { kind: "Name", value: "CompatSession_session" },
       typeCondition: {
         kind: "NamedType",
@@ -2963,14 +2945,7 @@
               kind: "SelectionSet",
               selections: [
                 { kind: "Field", name: { kind: "Name", value: "id" } },
-<<<<<<< HEAD
-                {
-                  kind: "FragmentSpread",
-                  name: { kind: "Name", value: "CompatSession_sso_login" },
-                },
-=======
                 { kind: "Field", name: { kind: "Name", value: "redirectUri" } },
->>>>>>> 21d3d3a5
               ],
             },
           },
