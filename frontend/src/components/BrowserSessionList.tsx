--- conflicted
+++ resolved
@@ -27,7 +27,6 @@
   Pagination,
 } from "../pagination";
 import { isOk, unwrap, unwrapOk } from "../result";
-import { useCurrentBrowserSessionId } from "../utils/session/useCurrentBrowserSessionId";
 
 import BlockList from "./BlockList";
 import BrowserSession from "./BrowserSession";
@@ -112,23 +111,13 @@
 });
 
 const BrowserSessionList: React.FC<{ userId: string }> = ({ userId }) => {
-<<<<<<< HEAD
-=======
-  const currentBrowserSessionId = useCurrentBrowserSessionId();
->>>>>>> ce2395f9
   const [pending, startTransition] = useTransition();
   const result = useAtomValue(browserSessionListFamily(userId));
   const setPagination = useSetAtom(currentPaginationAtom);
   const [prevPage, nextPage] = useAtomValue(paginationFamily(userId));
   const [filter, setFilter] = useAtom(filterAtom);
 
-<<<<<<< HEAD
-  if (isErr(result)) throw unwrapErr(result);
-
-  const browserSessions = unwrapOk(result);
-=======
   const browserSessions = unwrap(result);
->>>>>>> ce2395f9
   if (browserSessions === null) return <>Failed to load browser sessions</>;
 
   const paginate = (pagination: Pagination): void => {
@@ -166,15 +155,7 @@
         Active only
       </label>
       {browserSessions.edges.map((n) => (
-<<<<<<< HEAD
         <BrowserSession key={n.cursor} session={n.node} />
-=======
-        <BrowserSession
-          key={n.cursor}
-          session={n.node}
-          isCurrent={n.node.id === currentBrowserSessionId}
-        />
->>>>>>> ce2395f9
       ))}
     </BlockList>
   );
