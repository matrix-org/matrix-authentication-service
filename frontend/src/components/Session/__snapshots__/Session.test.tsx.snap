--- conflicted
+++ resolved
@@ -7,56 +7,34 @@
   <div
     className="_container_634806"
   >
-<<<<<<< HEAD
-    <h6
-      className="_font-body-md-semibold_1jx6b_64 _sessionName_634806"
-      title="session-id"
-    >
-      session-id
-    </h6>
-    <p
-      className="_font-body-sm-semibold_1jx6b_45 _sessionMetadata_634806"
-    >
-      Signed in 
-      <code>
-        2023-06-29T03:35:17.451292+00:00
-      </code>
-    </p>
-    <p
-      className="_font-body-sm-semibold_1jx6b_45 _sessionMetadata_634806"
-      data-finished={true}
-    >
-      Finished 
-      <code>
-        2023-06-29T03:35:19.451292+00:00
-      </code>
-    </p>
-  </div>
-=======
-    session-id
-  </h6>
-  <p
-    className="_font-body-sm-semibold_1jx6b_45 _sessionMetadata_634806"
-  >
-    Signed in 
-    <time
-      dateTime="2023-06-29T03:35:17Z"
-    >
-      Thu, 29 Jun 2023, 03:35
-    </time>
-  </p>
-  <p
-    className="_font-body-sm-semibold_1jx6b_45 _sessionMetadata_634806"
-    data-finished={true}
-  >
-    Finished 
-    <time
-      dateTime="2023-06-29T03:35:19Z"
-    >
-      Thu, 29 Jun 2023, 03:35
-    </time>
-  </p>
->>>>>>> 6d5ca781
+    <h6
+      className="_font-body-md-semibold_1jx6b_64 _sessionName_634806"
+      title="session-id"
+    >
+      session-id
+    </h6>
+    <p
+      className="_font-body-sm-semibold_1jx6b_45 _sessionMetadata_634806"
+    >
+      Signed in 
+      <time
+        dateTime="2023-06-29T03:35:17Z"
+      >
+        Thu, 29 Jun 2023, 03:35
+      </time>
+    </p>
+    <p
+      className="_font-body-sm-semibold_1jx6b_45 _sessionMetadata_634806"
+      data-finished={true}
+    >
+      Finished 
+      <time
+        dateTime="2023-06-29T03:35:19Z"
+      >
+        Thu, 29 Jun 2023, 03:35
+      </time>
+    </p>
+  </div>
 </div>
 `;
 
@@ -67,163 +45,64 @@
   <div
     className="_container_634806"
   >
-<<<<<<< HEAD
-    <h6
-      className="_font-body-md-semibold_1jx6b_64 _sessionName_634806"
-      title="session-id"
-    >
-      session-id
-    </h6>
-    <p
-      className="_font-body-sm-semibold_1jx6b_45 _sessionMetadata_634806"
-    >
-      Signed in 
-      <code>
-        2023-06-29T03:35:17.451292+00:00
-      </code>
-    </p>
-  </div>
-=======
-    session-id
-  </h6>
-  <p
-    className="_font-body-sm-semibold_1jx6b_45 _sessionMetadata_634806"
-  >
-    Signed in 
-    <time
-      dateTime="2023-06-29T03:35:17Z"
-    >
-      Thu, 29 Jun 2023, 03:35
-    </time>
-  </p>
+    <h6
+      className="_font-body-md-semibold_1jx6b_64 _sessionName_634806"
+      title="session-id"
+    >
+      session-id
+    </h6>
+    <p
+      className="_font-body-sm-semibold_1jx6b_45 _sessionMetadata_634806"
+    >
+      Signed in 
+      <time
+        dateTime="2023-06-29T03:35:17Z"
+      >
+        Thu, 29 Jun 2023, 03:35
+      </time>
+    </p>
+  </div>
 </div>
 `;
 
 exports[`<Session /> > renders ip address 1`] = `
 <div
-  className="_block_17898c"
->
-  <h6
-    className="_font-body-md-semibold_1jx6b_64 _sessionName_634806"
-    title="session-id"
-  >
-    session-id
-  </h6>
-  <p
-    className="_font-body-sm-semibold_1jx6b_45 _sessionMetadata_634806"
-  >
-    Signed in 
-    <time
-      dateTime="2023-06-29T03:35:17Z"
-    >
-      Thu, 29 Jun 2023, 03:35
-    </time>
-  </p>
-  <p
-    className="_font-body-sm-semibold_1jx6b_45 _sessionMetadata_634806"
-    data-finished={true}
-  >
-    Finished 
-    <time
-      dateTime="2023-06-29T03:35:19Z"
-    >
-      Thu, 29 Jun 2023, 03:35
-    </time>
-  </p>
-  <p
-    className="_font-body-sm-regular_1jx6b_40 _sessionMetadata_634806"
-  >
-    127.0.0.1
-  </p>
-  <p
-    className="_font-body-sm-regular_1jx6b_40 _sessionMetadata_634806"
-  >
-     
-    <span
-      className="_font-body-sm-semibold_1jx6b_45 _sessionMetadata_634806"
-    >
-      Element
-    </span>
-  </p>
->>>>>>> 6d5ca781
-</div>
-`;
-
-exports[`<Session /> > uses client name when truthy 1`] = `
-<div
-  className="_block_17898c _session_634806"
->
-<<<<<<< HEAD
-  <div
-    className="_container_634806"
-  >
-    <h6
-      className="_font-body-md-semibold_1jx6b_64 _sessionName_634806"
-      title="session-id"
-    >
-      session-id
-    </h6>
-    <p
-      className="_font-body-sm-semibold_1jx6b_45 _sessionMetadata_634806"
-    >
-      Signed in 
-      <code>
-        2023-06-29T03:35:17.451292+00:00
-      </code>
-    </p>
-    <p
-=======
-  <h6
-    className="_font-body-md-semibold_1jx6b_64 _sessionName_634806"
-    title="session-id"
-  >
-    session-id
-  </h6>
-  <p
-    className="_font-body-sm-semibold_1jx6b_45 _sessionMetadata_634806"
-  >
-    Signed in 
-    <time
-      dateTime="2023-06-29T03:35:17Z"
-    >
-      Thu, 29 Jun 2023, 03:35
-    </time>
-  </p>
-  <p
-    className="_font-body-sm-semibold_1jx6b_45 _sessionMetadata_634806"
-    data-finished={true}
-  >
-    Finished 
-    <time
-      dateTime="2023-06-29T03:35:19Z"
-    >
-      Thu, 29 Jun 2023, 03:35
-    </time>
-  </p>
-  <p
-    className="_font-body-sm-regular_1jx6b_40 _sessionMetadata_634806"
-  >
-    <img
-      alt="Element"
-      className="_avatar_39aee3"
-      referrerPolicy="no-referrer"
-      src="https://client.org/logo.png"
-      style={
-        {
-          "--mas-avatar-size": "var(--cpd-space-4x)",
-        }
-      }
-    />
-     
-    <span
->>>>>>> 6d5ca781
-      className="_font-body-sm-semibold_1jx6b_45 _sessionMetadata_634806"
-      data-finished={true}
-    >
-      Finished 
-      <code>
-        2023-06-29T03:35:19.451292+00:00
-      </code>
+  className="_block_17898c _session_634806"
+>
+  <div
+    className="_container_634806"
+  >
+    <h6
+      className="_font-body-md-semibold_1jx6b_64 _sessionName_634806"
+      title="session-id"
+    >
+      session-id
+    </h6>
+    <p
+      className="_font-body-sm-semibold_1jx6b_45 _sessionMetadata_634806"
+    >
+      Signed in 
+      <time
+        dateTime="2023-06-29T03:35:17Z"
+      >
+        Thu, 29 Jun 2023, 03:35
+      </time>
+    </p>
+    <p
+      className="_font-body-sm-semibold_1jx6b_45 _sessionMetadata_634806"
+      data-finished={true}
+    >
+      Finished 
+      <time
+        dateTime="2023-06-29T03:35:19Z"
+      >
+        Thu, 29 Jun 2023, 03:35
+      </time>
+    </p>
+    <p
+      className="_font-body-sm-regular_1jx6b_40 _sessionMetadata_634806"
+    >
+      127.0.0.1
     </p>
     <p
       className="_font-body-sm-regular_1jx6b_40 _sessionMetadata_634806"
@@ -239,6 +118,65 @@
 </div>
 `;
 
+exports[`<Session /> > uses client name when truthy 1`] = `
+<div
+  className="_block_17898c _session_634806"
+>
+  <div
+    className="_container_634806"
+  >
+    <h6
+      className="_font-body-md-semibold_1jx6b_64 _sessionName_634806"
+      title="session-id"
+    >
+      session-id
+    </h6>
+    <p
+      className="_font-body-sm-semibold_1jx6b_45 _sessionMetadata_634806"
+    >
+      Signed in 
+      <time
+        dateTime="2023-06-29T03:35:17Z"
+      >
+        Thu, 29 Jun 2023, 03:35
+      </time>
+    </p>
+    <p
+      className="_font-body-sm-semibold_1jx6b_45 _sessionMetadata_634806"
+      data-finished={true}
+    >
+      Finished 
+      <time
+        dateTime="2023-06-29T03:35:19Z"
+      >
+        Thu, 29 Jun 2023, 03:35
+      </time>
+    </p>
+    <p
+      className="_font-body-sm-regular_1jx6b_40 _sessionMetadata_634806"
+    >
+      <img
+        alt="Element"
+        className="_avatar_39aee3"
+        referrerPolicy="no-referrer"
+        src="https://client.org/logo.png"
+        style={
+          {
+            "--mas-avatar-size": "var(--cpd-space-4x)",
+          }
+        }
+      />
+       
+      <span
+        className="_font-body-sm-semibold_1jx6b_45 _sessionMetadata_634806"
+      >
+        Element
+      </span>
+    </p>
+  </div>
+</div>
+`;
+
 exports[`<Session /> > uses session name when truthy 1`] = `
 <div
   className="_block_17898c _session_634806"
@@ -246,7 +184,6 @@
   <div
     className="_container_634806"
   >
-<<<<<<< HEAD
     <h6
       className="_font-body-md-semibold_1jx6b_64 _sessionName_634806"
       title="session-id"
@@ -257,39 +194,23 @@
       className="_font-body-sm-semibold_1jx6b_45 _sessionMetadata_634806"
     >
       Signed in 
-      <code>
-        2023-06-29T03:35:17.451292+00:00
-      </code>
-    </p>
-    <p
-      className="_font-body-sm-semibold_1jx6b_45 _sessionMetadata_634806"
-      data-finished={true}
-    >
-      Finished 
-      <code>
-        2023-06-29T03:35:19.451292+00:00
-      </code>
-    </p>
-  </div>
-=======
-    Signed in 
-    <time
-      dateTime="2023-06-29T03:35:17Z"
-    >
-      Thu, 29 Jun 2023, 03:35
-    </time>
-  </p>
-  <p
-    className="_font-body-sm-semibold_1jx6b_45 _sessionMetadata_634806"
-    data-finished={true}
-  >
-    Finished 
-    <time
-      dateTime="2023-06-29T03:35:19Z"
-    >
-      Thu, 29 Jun 2023, 03:35
-    </time>
-  </p>
->>>>>>> 6d5ca781
+      <time
+        dateTime="2023-06-29T03:35:17Z"
+      >
+        Thu, 29 Jun 2023, 03:35
+      </time>
+    </p>
+    <p
+      className="_font-body-sm-semibold_1jx6b_45 _sessionMetadata_634806"
+      data-finished={true}
+    >
+      Finished 
+      <time
+        dateTime="2023-06-29T03:35:19Z"
+      >
+        Thu, 29 Jun 2023, 03:35
+      </time>
+    </p>
+  </div>
 </div>
 `;