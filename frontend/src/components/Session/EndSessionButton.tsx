// Copyright 2023 The Matrix.org Foundation C.I.C.
//
// Licensed under the Apache License, Version 2.0 (the "License");
// you may not use this file except in compliance with the License.
// You may obtain a copy of the License at
//
//     http://www.apache.org/licenses/LICENSE-2.0
//
// Unless required by applicable law or agreed to in writing, software
// distributed under the License is distributed on an "AS IS" BASIS,
// WITHOUT WARRANTIES OR CONDITIONS OF ANY KIND, either express or implied.
// See the License for the specific language governing permissions and
// limitations under the License.

import { Button } from "@vector-im/compound-web";
import { useState } from "react";
import { useTranslation } from "react-i18next";

import ConfirmationModal from "../ConfirmationModal/ConfirmationModal";
import LoadingSpinner from "../LoadingSpinner/LoadingSpinner";

/**
 * Generic end session button
 * Launches a confirmation modal on click
 * Handles loading state while endSession is in progress
 */
const EndSessionButton: React.FC<{
  endSession: () => Promise<void>;
  /**
   * The number of sessions that will be ended
   * When falsy, ONE is used as default
   */
  sessionCount?: number;
}> = ({ endSession, sessionCount }) => {
  const [inProgress, setInProgress] = useState(false);
  const { t } = useTranslation();

  const onConfirm = async (): Promise<void> => {
    setInProgress(true);
    try {
      await endSession();
    } catch (error) {
      console.error("Failed to end session", error);
    }
    setInProgress(false);
  };

  // NOOP so we render cancel button
  const onDeny = (): void => {};

  const title =
    sessionCount && sessionCount > 1
      ? `Are you sure you want to end ${sessionCount} sessions?`
      : "Are you sure you want to end this session?";
  const buttonLabel =
    sessionCount && sessionCount > 1
      ? `End ${sessionCount} sessions`
      : "End session";

  return (
    <>
      <ConfirmationModal
        onDeny={onDeny}
        onConfirm={onConfirm}
<<<<<<< HEAD
        title={title}
        trigger={
          <Button kind="destructive" size="sm" disabled={inProgress}>
            {inProgress && <LoadingSpinner inline />}
            {buttonLabel}
=======
        title={t("frontend.end_session_button.confirmation_modal_title")}
        trigger={
          <Button kind="destructive" size="sm" disabled={inProgress}>
            {inProgress && <LoadingSpinner inline />}
            {t("frontend.end_session_button.text")}
>>>>>>> ba95dd02
          </Button>
        }
      />
    </>
  );
};

export default EndSessionButton;<|MERGE_RESOLUTION|>--- conflicted
+++ resolved
@@ -31,7 +31,7 @@
    * When falsy, ONE is used as default
    */
   sessionCount?: number;
-}> = ({ endSession, sessionCount }) => {
+}> = ({ endSession, sessionCount = 1 }) => {
   const [inProgress, setInProgress] = useState(false);
   const { t } = useTranslation();
 
@@ -48,33 +48,18 @@
   // NOOP so we render cancel button
   const onDeny = (): void => {};
 
-  const title =
-    sessionCount && sessionCount > 1
-      ? `Are you sure you want to end ${sessionCount} sessions?`
-      : "Are you sure you want to end this session?";
-  const buttonLabel =
-    sessionCount && sessionCount > 1
-      ? `End ${sessionCount} sessions`
-      : "End session";
-
   return (
     <>
       <ConfirmationModal
         onDeny={onDeny}
         onConfirm={onConfirm}
-<<<<<<< HEAD
-        title={title}
+        title={t("frontend.end_session_button.confirmation_modal_title", {
+          count: sessionCount,
+        })}
         trigger={
           <Button kind="destructive" size="sm" disabled={inProgress}>
             {inProgress && <LoadingSpinner inline />}
-            {buttonLabel}
-=======
-        title={t("frontend.end_session_button.confirmation_modal_title")}
-        trigger={
-          <Button kind="destructive" size="sm" disabled={inProgress}>
-            {inProgress && <LoadingSpinner inline />}
-            {t("frontend.end_session_button.text")}
->>>>>>> ba95dd02
+            {t("frontend.end_session_button.text", { count: sessionCount })}
           </Button>
         }
       />
