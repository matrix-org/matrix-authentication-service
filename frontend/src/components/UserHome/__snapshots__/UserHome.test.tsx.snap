// Vitest Snapshot v1, https://vitest.dev/guide/snapshot.html

exports[`UserHome > render a <UserHome /> with additional emails 1`] = `
<section
  className="m-4 flex flex-col gap-2"
>
  <h3
    className="_font-heading-md-semibold_1g2sj_129"
  >
    Where you're signed in
  </h3>
  <div
    className="_block_17898c flex flex-row justify-between align-center gap-1"
  >
    <div
      className="flex flex-col"
    >
      <h1
        className="_font-body-md-semibold_1g2sj_69"
      >
        Browser
      </h1>
      <p
        className="_font-body-md-regular_1g2sj_65"
      >
        0
         active
         
        sessions
      </p>
    </div>
<<<<<<< HEAD
=======
  </div>,
  <p
    className="_font-body-md-regular_1g2sj_65"
  >
    3
     additional emails.
     
    <a
      href="/profile"
      onClick={[Function]}
    >
      View all
    </a>
  </p>,
  <p
    className="_font-body-md-regular_1g2sj_65"
  >
    0
     active browser session(s).
     
>>>>>>> c7311eea
    <a
      href="/sessions"
      onClick={[Function]}
    >
      View all
    </a>
  </div>
  <div
    className="_block_17898c flex flex-row justify-between align-center gap-1"
  >
    <div
      className="flex flex-col"
    >
      <h1
        className="_font-body-md-semibold_1g2sj_69"
      >
        New apps
      </h1>
      <p
        className="_font-body-md-regular_1g2sj_65"
      >
        0
         active
         
        sessions
      </p>
    </div>
    <a
      href="/oauth2-sessions"
      onClick={[Function]}
    >
      View all
    </a>
  </div>
  <div
    className="_block_17898c flex flex-row justify-between align-center gap-1"
  >
    <div
      className="flex flex-col"
    >
      <h1
        className="_font-body-md-semibold_1g2sj_69"
      >
        Regular apps
      </h1>
      <p
        className="_font-body-md-regular_1g2sj_65"
      >
        0
         active
         
        sessions
      </p>
    </div>
    <a
      href="/compat-sessions"
      onClick={[Function]}
    >
      View all
    </a>
  </div>
</section>
`;

exports[`UserHome > render a <UserHome /> with an unverified email 1`] = `
[
  <div
    className="_alert_fxw8y_19"
    data-type="critical"
  >
    <svg
      aria-hidden={true}
      className="_icon_fxw8y_52"
      fill="currentColor"
      height={24}
      viewBox="0 0 24 24"
      width={24}
      xmlns="http://www.w3.org/2000/svg"
    >
      <path
        d="M12 17a.97.97 0 0 0 .713-.288A.968.968 0 0 0 13 16a.968.968 0 0 0-.287-.713A.968.968 0 0 0 12 15a.968.968 0 0 0-.713.287A.968.968 0 0 0 11 16c0 .283.096.52.287.712.192.192.43.288.713.288Zm0-4c.283 0 .52-.096.713-.287A.968.968 0 0 0 13 12V8a.967.967 0 0 0-.287-.713A.968.968 0 0 0 12 7a.968.968 0 0 0-.713.287A.967.967 0 0 0 11 8v4c0 .283.096.52.287.713.192.191.43.287.713.287Zm0 9a9.738 9.738 0 0 1-3.9-.788 10.099 10.099 0 0 1-3.175-2.137c-.9-.9-1.612-1.958-2.137-3.175A9.738 9.738 0 0 1 2 12a9.74 9.74 0 0 1 .788-3.9 10.099 10.099 0 0 1 2.137-3.175c.9-.9 1.958-1.612 3.175-2.137A9.738 9.738 0 0 1 12 2a9.74 9.74 0 0 1 3.9.788 10.098 10.098 0 0 1 3.175 2.137c.9.9 1.613 1.958 2.137 3.175A9.738 9.738 0 0 1 22 12a9.738 9.738 0 0 1-.788 3.9 10.098 10.098 0 0 1-2.137 3.175c-.9.9-1.958 1.613-3.175 2.137A9.738 9.738 0 0 1 12 22Z"
        fill="currentColor"
      />
    </svg>
    <div
      className="_content_fxw8y_44"
    >
      <p
        className="_title_fxw8y_48"
      >
        Unverified email
      </p>
      <p>
        You have 
        1
         unverified email address(es). 
        <a
          href="/profile"
          onClick={[Function]}
        >
          Check
        </a>
      </p>
    </div>
    <svg
      aria-label="Close"
      className="_close_fxw8y_68"
      fill="currentColor"
      height={16}
      onClick={[Function]}
      role="button"
      viewBox="0 0 24 24"
      width={16}
      xmlns="http://www.w3.org/2000/svg"
    >
      <path
        d="m12 13.4-4.9 4.9a.948.948 0 0 1-.7.275.948.948 0 0 1-.7-.275.948.948 0 0 1-.275-.7.95.95 0 0 1 .275-.7l4.9-4.9-4.9-4.9a.948.948 0 0 1-.275-.7.95.95 0 0 1 .275-.7.948.948 0 0 1 .7-.275.95.95 0 0 1 .7.275l4.9 4.9 4.9-4.9a.948.948 0 0 1 .7-.275.95.95 0 0 1 .7.275.948.948 0 0 1 .275.7.948.948 0 0 1-.275.7L13.4 12l4.9 4.9a.948.948 0 0 1 .275.7.948.948 0 0 1-.275.7.948.948 0 0 1-.7.275.948.948 0 0 1-.7-.275L12 13.4Z"
        fill="currentColor"
      />
    </svg>
  </div>,
  <section
    className="m-4 flex flex-col gap-2"
  >
    <h3
      className="_font-heading-md-semibold_1g2sj_129"
    >
      Where you're signed in
    </h3>
    <div
      className="_block_17898c flex flex-row justify-between align-center gap-1"
    >
      <div
        className="flex flex-col"
      >
        <h1
          className="_font-body-md-semibold_1g2sj_69"
        >
          Browser
        </h1>
        <p
          className="_font-body-md-regular_1g2sj_65"
        >
          0
           active
           
          sessions
        </p>
      </div>
      <a
        href="/sessions"
        onClick={[Function]}
      >
        View all
      </a>
    </div>
    <div
      className="_block_17898c flex flex-row justify-between align-center gap-1"
    >
      <div
        className="flex flex-col"
      >
        <h1
          className="_font-body-md-semibold_1g2sj_69"
        >
          New apps
        </h1>
        <p
          className="_font-body-md-regular_1g2sj_65"
        >
          0
           active
           
          sessions
        </p>
      </div>
      <a
        href="/oauth2-sessions"
        onClick={[Function]}
      >
        View all
      </a>
    </div>
    <div
      className="_block_17898c flex flex-row justify-between align-center gap-1"
    >
      <div
        className="flex flex-col"
      >
        <h1
          className="_font-body-md-semibold_1g2sj_69"
        >
          Regular apps
        </h1>
        <p
          className="_font-body-md-regular_1g2sj_65"
        >
          0
           active
           
          sessions
        </p>
      </div>
      <a
        href="/compat-sessions"
        onClick={[Function]}
      >
        View all
      </a>
    </div>
  </section>,
]
`;

exports[`UserHome > render a <UserHome /> without primary email 1`] = `
<section
  className="m-4 flex flex-col gap-2"
>
  <h3
    className="_font-heading-md-semibold_1g2sj_129"
  >
    Where you're signed in
  </h3>
  <div
    className="_block_17898c flex flex-row justify-between align-center gap-1"
  >
    <div
      className="flex flex-col"
    >
      <h1
        className="_font-body-md-semibold_1g2sj_69"
      >
        Browser
      </h1>
      <p
        className="_font-body-md-regular_1g2sj_65"
      >
        0
         active
         
        sessions
      </p>
    </div>
    <a
      href="/sessions"
      onClick={[Function]}
    >
      View all
    </a>
  </div>
  <div
    className="_block_17898c flex flex-row justify-between align-center gap-1"
  >
    <div
      className="flex flex-col"
    >
      <h1
        className="_font-body-md-semibold_1g2sj_69"
      >
        New apps
      </h1>
      <p
        className="_font-body-md-regular_1g2sj_65"
      >
        0
         active
         
        sessions
      </p>
    </div>
    <a
      href="/oauth2-sessions"
      onClick={[Function]}
    >
      View all
    </a>
  </div>
  <div
    className="_block_17898c flex flex-row justify-between align-center gap-1"
  >
    <div
      className="flex flex-col"
    >
      <h1
        className="_font-body-md-semibold_1g2sj_69"
      >
        Regular apps
      </h1>
      <p
        className="_font-body-md-regular_1g2sj_65"
      >
        0
         active
         
        sessions
      </p>
    </div>
    <a
      href="/compat-sessions"
      onClick={[Function]}
    >
      View all
    </a>
  </div>
</section>
`;

exports[`UserHome > render an simple <UserHome /> 1`] = `
<section
  className="m-4 flex flex-col gap-2"
>
  <h3
    className="_font-heading-md-semibold_1g2sj_129"
  >
    Where you're signed in
  </h3>
  <div
    className="_block_17898c flex flex-row justify-between align-center gap-1"
  >
    <div
      className="flex flex-col"
    >
      <h1
        className="_font-body-md-semibold_1g2sj_69"
      >
        Browser
      </h1>
      <p
        className="_font-body-md-regular_1g2sj_65"
      >
        0
         active
         
        sessions
      </p>
    </div>
    <a
      href="/sessions"
      onClick={[Function]}
    >
      View all
    </a>
  </div>
  <div
    className="_block_17898c flex flex-row justify-between align-center gap-1"
  >
    <div
      className="flex flex-col"
    >
      <h1
        className="_font-body-md-semibold_1g2sj_69"
      >
        New apps
      </h1>
      <p
        className="_font-body-md-regular_1g2sj_65"
      >
        0
         active
         
        sessions
      </p>
    </div>
    <a
      href="/oauth2-sessions"
      onClick={[Function]}
    >
      View all
    </a>
  </div>
  <div
    className="_block_17898c flex flex-row justify-between align-center gap-1"
  >
    <div
      className="flex flex-col"
    >
      <h1
        className="_font-body-md-semibold_1g2sj_69"
      >
        Regular apps
      </h1>
      <p
        className="_font-body-md-regular_1g2sj_65"
      >
        0
         active
         
        sessions
      </p>
    </div>
    <a
      href="/compat-sessions"
      onClick={[Function]}
    >
      View all
    </a>
  </div>
</section>
`;<|MERGE_RESOLUTION|>--- conflicted
+++ resolved
@@ -1,122 +1,6 @@
 // Vitest Snapshot v1, https://vitest.dev/guide/snapshot.html
 
-exports[`UserHome > render a <UserHome /> with additional emails 1`] = `
-<section
-  className="m-4 flex flex-col gap-2"
->
-  <h3
-    className="_font-heading-md-semibold_1g2sj_129"
-  >
-    Where you're signed in
-  </h3>
-  <div
-    className="_block_17898c flex flex-row justify-between align-center gap-1"
-  >
-    <div
-      className="flex flex-col"
-    >
-      <h1
-        className="_font-body-md-semibold_1g2sj_69"
-      >
-        Browser
-      </h1>
-      <p
-        className="_font-body-md-regular_1g2sj_65"
-      >
-        0
-         active
-         
-        sessions
-      </p>
-    </div>
-<<<<<<< HEAD
-=======
-  </div>,
-  <p
-    className="_font-body-md-regular_1g2sj_65"
-  >
-    3
-     additional emails.
-     
-    <a
-      href="/profile"
-      onClick={[Function]}
-    >
-      View all
-    </a>
-  </p>,
-  <p
-    className="_font-body-md-regular_1g2sj_65"
-  >
-    0
-     active browser session(s).
-     
->>>>>>> c7311eea
-    <a
-      href="/sessions"
-      onClick={[Function]}
-    >
-      View all
-    </a>
-  </div>
-  <div
-    className="_block_17898c flex flex-row justify-between align-center gap-1"
-  >
-    <div
-      className="flex flex-col"
-    >
-      <h1
-        className="_font-body-md-semibold_1g2sj_69"
-      >
-        New apps
-      </h1>
-      <p
-        className="_font-body-md-regular_1g2sj_65"
-      >
-        0
-         active
-         
-        sessions
-      </p>
-    </div>
-    <a
-      href="/oauth2-sessions"
-      onClick={[Function]}
-    >
-      View all
-    </a>
-  </div>
-  <div
-    className="_block_17898c flex flex-row justify-between align-center gap-1"
-  >
-    <div
-      className="flex flex-col"
-    >
-      <h1
-        className="_font-body-md-semibold_1g2sj_69"
-      >
-        Regular apps
-      </h1>
-      <p
-        className="_font-body-md-regular_1g2sj_65"
-      >
-        0
-         active
-         
-        sessions
-      </p>
-    </div>
-    <a
-      href="/compat-sessions"
-      onClick={[Function]}
-    >
-      View all
-    </a>
-  </div>
-</section>
-`;
-
-exports[`UserHome > render a <UserHome /> with an unverified email 1`] = `
+exports[`UserHome > render a <UserHome /> without primary email 1`] = `
 [
   <div
     className="_alert_fxw8y_19"
@@ -142,36 +26,10 @@
       <p
         className="_title_fxw8y_48"
       >
-        Unverified email
+        No primary email adress
       </p>
-      <p>
-        You have 
-        1
-         unverified email address(es). 
-        <a
-          href="/profile"
-          onClick={[Function]}
-        >
-          Check
-        </a>
-      </p>
+      <p />
     </div>
-    <svg
-      aria-label="Close"
-      className="_close_fxw8y_68"
-      fill="currentColor"
-      height={16}
-      onClick={[Function]}
-      role="button"
-      viewBox="0 0 24 24"
-      width={16}
-      xmlns="http://www.w3.org/2000/svg"
-    >
-      <path
-        d="m12 13.4-4.9 4.9a.948.948 0 0 1-.7.275.948.948 0 0 1-.7-.275.948.948 0 0 1-.275-.7.95.95 0 0 1 .275-.7l4.9-4.9-4.9-4.9a.948.948 0 0 1-.275-.7.95.95 0 0 1 .275-.7.948.948 0 0 1 .7-.275.95.95 0 0 1 .7.275l4.9 4.9 4.9-4.9a.948.948 0 0 1 .7-.275.95.95 0 0 1 .7.275.948.948 0 0 1 .275.7.948.948 0 0 1-.275.7L13.4 12l4.9 4.9a.948.948 0 0 1 .275.7.948.948 0 0 1-.275.7.948.948 0 0 1-.7.275.948.948 0 0 1-.7-.275L12 13.4Z"
-        fill="currentColor"
-      />
-    </svg>
   </div>,
   <section
     className="m-4 flex flex-col gap-2"
@@ -187,11 +45,11 @@
       <div
         className="flex flex-col"
       >
-        <h1
+        <h6
           className="_font-body-md-semibold_1g2sj_69"
         >
           Browser
-        </h1>
+        </h6>
         <p
           className="_font-body-md-regular_1g2sj_65"
         >
@@ -214,11 +72,11 @@
       <div
         className="flex flex-col"
       >
-        <h1
+        <h6
           className="_font-body-md-semibold_1g2sj_69"
         >
           New apps
-        </h1>
+        </h6>
         <p
           className="_font-body-md-regular_1g2sj_65"
         >
@@ -241,11 +99,11 @@
       <div
         className="flex flex-col"
       >
-        <h1
+        <h6
           className="_font-body-md-semibold_1g2sj_69"
         >
           Regular apps
-        </h1>
+        </h6>
         <p
           className="_font-body-md-regular_1g2sj_65"
         >
@@ -264,190 +122,4 @@
     </div>
   </section>,
 ]
-`;
-
-exports[`UserHome > render a <UserHome /> without primary email 1`] = `
-<section
-  className="m-4 flex flex-col gap-2"
->
-  <h3
-    className="_font-heading-md-semibold_1g2sj_129"
-  >
-    Where you're signed in
-  </h3>
-  <div
-    className="_block_17898c flex flex-row justify-between align-center gap-1"
-  >
-    <div
-      className="flex flex-col"
-    >
-      <h1
-        className="_font-body-md-semibold_1g2sj_69"
-      >
-        Browser
-      </h1>
-      <p
-        className="_font-body-md-regular_1g2sj_65"
-      >
-        0
-         active
-         
-        sessions
-      </p>
-    </div>
-    <a
-      href="/sessions"
-      onClick={[Function]}
-    >
-      View all
-    </a>
-  </div>
-  <div
-    className="_block_17898c flex flex-row justify-between align-center gap-1"
-  >
-    <div
-      className="flex flex-col"
-    >
-      <h1
-        className="_font-body-md-semibold_1g2sj_69"
-      >
-        New apps
-      </h1>
-      <p
-        className="_font-body-md-regular_1g2sj_65"
-      >
-        0
-         active
-         
-        sessions
-      </p>
-    </div>
-    <a
-      href="/oauth2-sessions"
-      onClick={[Function]}
-    >
-      View all
-    </a>
-  </div>
-  <div
-    className="_block_17898c flex flex-row justify-between align-center gap-1"
-  >
-    <div
-      className="flex flex-col"
-    >
-      <h1
-        className="_font-body-md-semibold_1g2sj_69"
-      >
-        Regular apps
-      </h1>
-      <p
-        className="_font-body-md-regular_1g2sj_65"
-      >
-        0
-         active
-         
-        sessions
-      </p>
-    </div>
-    <a
-      href="/compat-sessions"
-      onClick={[Function]}
-    >
-      View all
-    </a>
-  </div>
-</section>
-`;
-
-exports[`UserHome > render an simple <UserHome /> 1`] = `
-<section
-  className="m-4 flex flex-col gap-2"
->
-  <h3
-    className="_font-heading-md-semibold_1g2sj_129"
-  >
-    Where you're signed in
-  </h3>
-  <div
-    className="_block_17898c flex flex-row justify-between align-center gap-1"
-  >
-    <div
-      className="flex flex-col"
-    >
-      <h1
-        className="_font-body-md-semibold_1g2sj_69"
-      >
-        Browser
-      </h1>
-      <p
-        className="_font-body-md-regular_1g2sj_65"
-      >
-        0
-         active
-         
-        sessions
-      </p>
-    </div>
-    <a
-      href="/sessions"
-      onClick={[Function]}
-    >
-      View all
-    </a>
-  </div>
-  <div
-    className="_block_17898c flex flex-row justify-between align-center gap-1"
-  >
-    <div
-      className="flex flex-col"
-    >
-      <h1
-        className="_font-body-md-semibold_1g2sj_69"
-      >
-        New apps
-      </h1>
-      <p
-        className="_font-body-md-regular_1g2sj_65"
-      >
-        0
-         active
-         
-        sessions
-      </p>
-    </div>
-    <a
-      href="/oauth2-sessions"
-      onClick={[Function]}
-    >
-      View all
-    </a>
-  </div>
-  <div
-    className="_block_17898c flex flex-row justify-between align-center gap-1"
-  >
-    <div
-      className="flex flex-col"
-    >
-      <h1
-        className="_font-body-md-semibold_1g2sj_69"
-      >
-        Regular apps
-      </h1>
-      <p
-        className="_font-body-md-regular_1g2sj_65"
-      >
-        0
-         active
-         
-        sessions
-      </p>
-    </div>
-    <a
-      href="/compat-sessions"
-      onClick={[Function]}
-    >
-      View all
-    </a>
-  </div>
-</section>
 `;