// Copyright 2022 The Matrix.org Foundation C.I.C.
//
// Licensed under the Apache License, Version 2.0 (the "License");
// you may not use this file except in compliance with the License.
// You may obtain a copy of the License at
//
//     http://www.apache.org/licenses/LICENSE-2.0
//
// Unless required by applicable law or agreed to in writing, software
// distributed under the License is distributed on an "AS IS" BASIS,
// WITHOUT WARRANTIES OR CONDITIONS OF ANY KIND, either express or implied.
// See the License for the specific language governing permissions and
// limitations under the License.

import { Button } from "@vector-im/compound-web";
import { atom, useSetAtom } from "jotai";
import { atomFamily } from "jotai/utils";
import { atomWithMutation } from "jotai-urql";
import { useTransition } from "react";

import { Link } from "../Router";
import { FragmentType, graphql, useFragment } from "../gql";

import { Session } from "./Session";

export const COMPAT_SESSION_FRAGMENT = graphql(/* GraphQL */ `
  fragment CompatSession_session on CompatSession {
    id
    createdAt
    deviceId
    finishedAt
    ssoLogin {
      id
      redirectUri
    }
  }
`);

<<<<<<< HEAD
export type CompatSessionType = {
  id: string;
  deviceId: string;
  createdAt: string;
  finishedAt: string | null;
  ssoLogin: {
    id: string;
    redirectUri: string;
  };
};

=======
>>>>>>> 21d3d3a5
const END_SESSION_MUTATION = graphql(/* GraphQL */ `
  mutation EndCompatSession($id: ID!) {
    endCompatSession(input: { compatSessionId: $id }) {
      status
      compatSession {
        id
        finishedAt
      }
    }
  }
`);

export const endCompatSessionFamily = atomFamily((id: string) => {
  const endCompatSession = atomWithMutation(END_SESSION_MUTATION);

  // A proxy atom which pre-sets the id variable in the mutation
  const endCompatSessionAtom = atom(
    (get) => get(endCompatSession),
    (get, set) => set(endCompatSession, { id }),
  );

  return endCompatSessionAtom;
});

const simplifyUrl = (url: string): string => {
  let parsed;
  try {
    parsed = new URL(url);
  } catch (e) {
    // Not a valid URL, return the original
    return url;
  }

  // Clear out the search params and hash
  parsed.search = "";
  parsed.hash = "";

  if (parsed.protocol === "https:") {
    return parsed.hostname;
  }

  // Return the simplified URL
  return parsed.toString();
};

const CompatSession: React.FC<{
  session: FragmentType<typeof COMPAT_SESSION_FRAGMENT>;
}> = ({ session }) => {
  const [pending, startTransition] = useTransition();
  const data = useFragment(COMPAT_SESSION_FRAGMENT, session);
  const endCompatSession = useSetAtom(endCompatSessionFamily(data.id));

  const onSessionEnd = (): void => {
    startTransition(() => {
      endCompatSession();
    });
  };

<<<<<<< HEAD
  const name = (
    <Link route={{ type: "session", id: data.deviceId }}>{data.deviceId}</Link>
  );
=======
  const clientName = data.ssoLogin?.redirectUri
    ? simplifyUrl(data.ssoLogin.redirectUri)
    : undefined;
>>>>>>> 21d3d3a5

  return (
    <Session
      id={data.id}
      name={name}
      createdAt={data.createdAt}
      finishedAt={data.finishedAt || undefined}
      clientName={clientName}
    >
      {!data.finishedAt && (
        <Button
          kind="destructive"
          size="sm"
          onClick={onSessionEnd}
          disabled={pending}
        >
          End session
        </Button>
      )}
    </Session>
  );
};

export default CompatSession;<|MERGE_RESOLUTION|>--- conflicted
+++ resolved
@@ -36,20 +36,6 @@
   }
 `);
 
-<<<<<<< HEAD
-export type CompatSessionType = {
-  id: string;
-  deviceId: string;
-  createdAt: string;
-  finishedAt: string | null;
-  ssoLogin: {
-    id: string;
-    redirectUri: string;
-  };
-};
-
-=======
->>>>>>> 21d3d3a5
 const END_SESSION_MUTATION = graphql(/* GraphQL */ `
   mutation EndCompatSession($id: ID!) {
     endCompatSession(input: { compatSessionId: $id }) {
@@ -74,7 +60,7 @@
   return endCompatSessionAtom;
 });
 
-const simplifyUrl = (url: string): string => {
+export const simplifyUrl = (url: string): string => {
   let parsed;
   try {
     parsed = new URL(url);
@@ -108,20 +94,18 @@
     });
   };
 
-<<<<<<< HEAD
-  const name = (
+  const sessionName = (
     <Link route={{ type: "session", id: data.deviceId }}>{data.deviceId}</Link>
   );
-=======
+
   const clientName = data.ssoLogin?.redirectUri
     ? simplifyUrl(data.ssoLogin.redirectUri)
     : undefined;
->>>>>>> 21d3d3a5
 
   return (
     <Session
       id={data.id}
-      name={name}
+      name={sessionName}
       createdAt={data.createdAt}
       finishedAt={data.finishedAt || undefined}
       clientName={clientName}
