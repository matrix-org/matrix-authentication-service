--- conflicted
+++ resolved
@@ -11,7 +11,6 @@
       className="_font-body-md-semibold_1jx6b_64 _sessionName_634806"
       title="session-id"
     >
-<<<<<<< HEAD
       <a
         className=""
         href="/session/abcd1234"
@@ -21,57 +20,30 @@
       </a>
     </h6>
     <p
-=======
-      abcd1234
-    </a>
-  </h6>
-  <p
-    className="_font-body-sm-semibold_1jx6b_45 _sessionMetadata_634806"
-  >
-    Signed in 
-    <time
-      dateTime="2023-06-29T03:35:17Z"
-    >
-      Thu, 29 Jun 2023, 03:35
-    </time>
-  </p>
-  <p
-    className="_font-body-sm-semibold_1jx6b_45 _sessionMetadata_634806"
-    data-finished={true}
-  >
-    Finished 
-    <time
-      dateTime="2023-06-29T03:35:19Z"
-    >
-      Thu, 29 Jun 2023, 03:35
-    </time>
-  </p>
-  <p
-    className="_font-body-sm-regular_1jx6b_40 _sessionMetadata_634806"
-  >
-    1.2.3.4
-  </p>
-  <p
-    className="_font-body-sm-regular_1jx6b_40 _sessionMetadata_634806"
-  >
-     
-    <span
->>>>>>> 6d5ca781
       className="_font-body-sm-semibold_1jx6b_45 _sessionMetadata_634806"
     >
       Signed in 
-      <code>
-        2023-06-29T03:35:17.451292+00:00
-      </code>
+      <time
+        dateTime="2023-06-29T03:35:17Z"
+      >
+        Thu, 29 Jun 2023, 03:35
+      </time>
     </p>
     <p
       className="_font-body-sm-semibold_1jx6b_45 _sessionMetadata_634806"
       data-finished={true}
     >
       Finished 
-      <code>
-        2023-06-29T03:35:19.451292+00:00
-      </code>
+      <time
+        dateTime="2023-06-29T03:35:19Z"
+      >
+        Thu, 29 Jun 2023, 03:35
+      </time>
+    </p>
+    <p
+      className="_font-body-sm-regular_1jx6b_40 _sessionMetadata_634806"
+    >
+      1.2.3.4
     </p>
     <p
       className="_font-body-sm-regular_1jx6b_40 _sessionMetadata_634806"
@@ -98,7 +70,6 @@
       className="_font-body-md-semibold_1jx6b_64 _sessionName_634806"
       title="session-id"
     >
-<<<<<<< HEAD
       <a
         className=""
         href="/session/abcd1234"
@@ -111,9 +82,16 @@
       className="_font-body-sm-semibold_1jx6b_45 _sessionMetadata_634806"
     >
       Signed in 
-      <code>
-        2023-06-29T03:35:17.451292+00:00
-      </code>
+      <time
+        dateTime="2023-06-29T03:35:17Z"
+      >
+        Thu, 29 Jun 2023, 03:35
+      </time>
+    </p>
+    <p
+      className="_font-body-sm-regular_1jx6b_40 _sessionMetadata_634806"
+    >
+      1.2.3.4
     </p>
     <p
       className="_font-body-sm-regular_1jx6b_40 _sessionMetadata_634806"
@@ -127,58 +105,12 @@
     </p>
     <div
       className="_sessionActions_634806"
-=======
-      abcd1234
-    </a>
-  </h6>
-  <p
-    className="_font-body-sm-semibold_1jx6b_45 _sessionMetadata_634806"
-  >
-    Signed in 
-    <time
-      dateTime="2023-06-29T03:35:17Z"
-    >
-      Thu, 29 Jun 2023, 03:35
-    </time>
-  </p>
-  <p
-    className="_font-body-sm-regular_1jx6b_40 _sessionMetadata_634806"
-  >
-    1.2.3.4
-  </p>
-  <p
-    className="_font-body-sm-regular_1jx6b_40 _sessionMetadata_634806"
-  >
-     
-    <span
-      className="_font-body-sm-semibold_1jx6b_45 _sessionMetadata_634806"
-    >
-      Element
-    </span>
-  </p>
-  <div
-    className="_sessionActions_634806"
-  >
-    <button
-      aria-controls="radix-:r0:"
-      aria-expanded={false}
-      aria-haspopup="dialog"
-      className="_button_1ukgx_17"
-      data-kind="destructive"
-      data-size="sm"
-      data-state="closed"
-      disabled={false}
-      onClick={[Function]}
-      role="button"
-      tabIndex={0}
-      type="button"
->>>>>>> 6d5ca781
     >
       <button
         aria-controls="radix-:r0:"
         aria-expanded={false}
         aria-haspopup="dialog"
-        className="_button_1raud_17"
+        className="_button_1ukgx_17"
         data-kind="destructive"
         data-size="sm"
         data-state="closed"
