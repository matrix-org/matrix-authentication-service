--- conflicted
+++ resolved
@@ -16,20 +16,14 @@
 mod by_username;
 mod get;
 mod list;
-<<<<<<< HEAD
 mod lock;
-=======
 mod unlock;
->>>>>>> c5ee0fa9
 
 pub use self::{
     add::{doc as add_doc, handler as add},
     by_username::{doc as by_username_doc, handler as by_username},
     get::{doc as get_doc, handler as get},
     list::{doc as list_doc, handler as list},
-<<<<<<< HEAD
     lock::{doc as lock_doc, handler as lock},
-=======
     unlock::{doc as unlock_doc, handler as unlock},
->>>>>>> c5ee0fa9
 };