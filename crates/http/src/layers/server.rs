// Copyright 2022 The Matrix.org Foundation C.I.C.
//
// Licensed under the Apache License, Version 2.0 (the "License");
// you may not use this file except in compliance with the License.
// You may obtain a copy of the License at
//
//     http://www.apache.org/licenses/LICENSE-2.0
//
// Unless required by applicable law or agreed to in writing, software
// distributed under the License is distributed on an "AS IS" BASIS,
// WITHOUT WARRANTIES OR CONDITIONS OF ANY KIND, either express or implied.
// See the License for the specific language governing permissions and
// limitations under the License.

use std::marker::PhantomData;

use http::{Request, Response};
<<<<<<< HEAD
use tower::{util::BoxCloneService, Layer, Service, ServiceExt};
use tower_http::compression::{CompressionBody, CompressionLayer};
=======
use opentelemetry::KeyValue;
use tower::{util::BoxCloneService, Layer, Service, ServiceBuilder, ServiceExt};
use tower_http::{compression::CompressionBody, ServiceBuilderExt};
>>>>>>> 51515358

use super::otel::TraceLayer;

#[derive(Debug, Default)]
pub struct ServerLayer<ReqBody> {
    listener_name: Option<String>,
    _t: PhantomData<ReqBody>,
}

impl<B> ServerLayer<B> {
    #[must_use]
    pub fn new(listener_name: Option<String>) -> Self {
        Self {
            listener_name,
            _t: PhantomData,
        }
    }
}

impl<ReqBody, ResBody, S> Layer<S> for ServerLayer<ReqBody>
where
    S: Service<Request<ReqBody>, Response = Response<ResBody>> + Clone + Send + 'static,
    S::Future: Send + 'static,
    S::Error: std::fmt::Display,
    ReqBody: http_body::Body + 'static,
    ResBody: http_body::Body + Send + 'static,
{
    #[allow(clippy::type_complexity)]
    type Service = BoxCloneService<Request<ReqBody>, Response<CompressionBody<ResBody>>, S::Error>;

    fn layer(&self, inner: S) -> Self::Service {
        let compression = CompressionLayer::new();

        #[cfg(feature = "axum")]
<<<<<<< HEAD
        let trace = TraceLayer::axum();

        #[cfg(not(feature = "axum"))]
        let trace = TraceLayer::http_server();
=======
        let mut trace_layer = TraceLayer::axum();

        #[cfg(not(feature = "axum"))]
        let mut trace_layer = TraceLayer::http_server();

        if let Some(name) = &self.listener_name {
            trace_layer =
                trace_layer.with_static_attribute(KeyValue::new("listener", name.clone()));
        }

        let builder = builder.layer(trace_layer);
>>>>>>> 51515358

        (compression, trace).layer(inner).boxed_clone()
    }
}<|MERGE_RESOLUTION|>--- conflicted
+++ resolved
@@ -15,14 +15,9 @@
 use std::marker::PhantomData;
 
 use http::{Request, Response};
-<<<<<<< HEAD
+use opentelemetry::KeyValue;
 use tower::{util::BoxCloneService, Layer, Service, ServiceExt};
 use tower_http::compression::{CompressionBody, CompressionLayer};
-=======
-use opentelemetry::KeyValue;
-use tower::{util::BoxCloneService, Layer, Service, ServiceBuilder, ServiceExt};
-use tower_http::{compression::CompressionBody, ServiceBuilderExt};
->>>>>>> 51515358
 
 use super::otel::TraceLayer;
 
@@ -57,24 +52,14 @@
         let compression = CompressionLayer::new();
 
         #[cfg(feature = "axum")]
-<<<<<<< HEAD
-        let trace = TraceLayer::axum();
+        let mut trace = TraceLayer::axum();
 
         #[cfg(not(feature = "axum"))]
-        let trace = TraceLayer::http_server();
-=======
-        let mut trace_layer = TraceLayer::axum();
-
-        #[cfg(not(feature = "axum"))]
-        let mut trace_layer = TraceLayer::http_server();
+        let mut trace = TraceLayer::http_server();
 
         if let Some(name) = &self.listener_name {
-            trace_layer =
-                trace_layer.with_static_attribute(KeyValue::new("listener", name.clone()));
+            trace = trace.with_static_attribute(KeyValue::new("listener", name.clone()));
         }
-
-        let builder = builder.layer(trace_layer);
->>>>>>> 51515358
 
         (compression, trace).layer(inner).boxed_clone()
     }
