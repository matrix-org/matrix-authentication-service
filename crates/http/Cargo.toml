--- conflicted
+++ resolved
@@ -18,13 +18,8 @@
 hyper-rustls = { version = "0.24.0", features = ["http1", "http2"], default-features = false, optional = true }
 once_cell = "1.18.0"
 opentelemetry = "0.19.0"
-<<<<<<< HEAD
-rustls = { version = "0.21.1", optional = true }
+rustls = { version = "0.21.2", optional = true }
 rustls-native-certs = { version = "0.6.3", optional = true }
-=======
-rustls = { version = "0.21.2", optional = true }
-rustls-native-certs = { version = "0.6.2", optional = true }
->>>>>>> 4ec134a9
 serde = "1.0.164"
 serde_json = "1.0.96"
 serde_urlencoded = "0.7.1"
